--- conflicted
+++ resolved
@@ -4,13 +4,8 @@
 import os
 # os.environ['TL_BACKEND'] = 'tensorflow'
 # os.environ['TL_BACKEND'] = 'paddle'
-<<<<<<< HEAD
-# os.environ['TL_BACKEND'] = 'torch'
-os.environ['TL_BACKEND'] = 'jittor'
-=======
 os.environ['TL_BACKEND'] = 'torch'
 # os.environ['TL_BACKEND'] = 'jittor'
->>>>>>> d2260b91
 
 
 import time
