--- conflicted
+++ resolved
@@ -16,13 +16,9 @@
 from six.moves import urllib, xrange
 from tensorflow.python.platform import gfile
 
-<<<<<<< HEAD
-import tensorlayerx as tl
+import tensorlayerx as tlx
 from tensorlayerx.utils.lazy_imports import LazyImport
-=======
-import tensorlayerx as tlx
-from tensorlayerx.lazy_imports import LazyImport
->>>>>>> f71c397e
+
 
 nltk = LazyImport("nltk")
 
