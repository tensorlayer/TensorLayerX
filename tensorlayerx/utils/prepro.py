#! /usr/bin/python
# -*- coding: utf-8 -*-

import copy
import math
import random
import threading
import time

import numpy as np
import PIL
import scipy.ndimage as ndi
import skimage
from scipy import linalg
from scipy.ndimage.filters import gaussian_filter
from scipy.ndimage.interpolation import map_coordinates
from six.moves import range
from skimage import exposure, transform
from skimage.morphology import binary_dilation as _binary_dilation
from skimage.morphology import binary_erosion as _binary_erosion
from skimage.morphology import disk
from skimage.morphology import erosion as _erosion
from skimage.transform import resize

<<<<<<< HEAD
import tensorlayerx as tl
from tensorlayerx.utils.lazy_imports import LazyImport
=======
import tensorlayerx as tlx
from tensorlayerx.lazy_imports import LazyImport
>>>>>>> f71c397e

cv2 = LazyImport("cv2")

# linalg https://docs.scipy.org/doc/scipy/reference/linalg.html
# ndimage https://docs.scipy.org/doc/scipy/reference/ndimage.html

__all__ = [
    'threading_data',
    'affine_rotation_matrix',
    'affine_horizontal_flip_matrix',
    'affine_shift_matrix',
    'affine_shear_matrix',
    'affine_zoom_matrix',
    'affine_respective_zoom_matrix',
    'transform_matrix_offset_center',
    'affine_transform',
    'affine_transform_cv2',
    'affine_transform_keypoints',
    'projective_transform_by_points',
    'rotation',
    'rotation_multi',
    'crop',
    'crop_multi',
    'flip_axis',
    'flip_axis_multi',
    'shift',
    'shift_multi',
    'shear',
    'shear_multi',
    'shear2',
    'shear_multi2',
    'swirl',
    'swirl_multi',
    'elastic_transform',
    'elastic_transform_multi',
    'zoom',
    'respective_zoom',
    'zoom_multi',
    'brightness',
    'brightness_multi',
    'illumination',
    'rgb_to_hsv',
    'hsv_to_rgb',
    'adjust_hue',
    'imresize',
    'pixel_value_scale',
    'samplewise_norm',
    'featurewise_norm',
    'get_zca_whitening_principal_components_img',
    'zca_whitening',
    'channel_shift',
    'channel_shift_multi',
    'drop',
    'array_to_img',
    'find_contours',
    'pt2map',
    'binary_dilation',
    'dilation',
    'binary_erosion',
    'erosion',
    'obj_box_coords_rescale',
    'obj_box_coord_rescale',
    'obj_box_coord_scale_to_pixelunit',
    'obj_box_coord_centroid_to_upleft_butright',
    'obj_box_coord_upleft_butright_to_centroid',
    'obj_box_coord_centroid_to_upleft',
    'obj_box_coord_upleft_to_centroid',
    'parse_darknet_ann_str_to_list',
    'parse_darknet_ann_list_to_cls_box',
    'obj_box_left_right_flip',
    'obj_box_imresize',
    'obj_box_crop',
    'obj_box_shift',
    'obj_box_zoom',
    'pad_sequences',
    'remove_pad_sequences',
    'process_sequences',
    'sequences_add_start_id',
    'sequences_add_end_id',
    'sequences_add_end_id_after_pad',
    'sequences_get_mask',
    'keypoint_random_crop',
    'keypoint_resize_random_crop',
    'keypoint_random_rotate',
    'keypoint_random_flip',
    'keypoint_random_resize',
    'keypoint_random_resize_shortestedge',
]


def threading_data(data=None, fn=None, thread_count=None, **kwargs):
    """Process a batch of data by given function by threading.

    Usually be used for data augmentation.

    Parameters
    -----------
    data : numpy.array or others
        The data to be processed.
    thread_count : int
        The number of threads to use.
    fn : function
        The function for data processing.
    more args : the args for `fn`
        Ssee Examples below.

    Examples
    --------
    Process images.

    >>> images, _, _, _ = tlx.files.load_cifar10_dataset(shape=(-1, 32, 32, 3))
    >>> images = tlx.prepro.threading_data(images[0:32], tlx.prepro.zoom, zoom_range=[0.5, 1])

    Customized image preprocessing function.

    >>> def distort_img(x):
    >>>     x = tlx.prepro.flip_axis(x, axis=0, is_random=True)
    >>>     x = tlx.prepro.flip_axis(x, axis=1, is_random=True)
    >>>     x = tlx.prepro.crop(x, 100, 100, is_random=True)
    >>>     return x
    >>> images = tlx.prepro.threading_data(images, distort_img)

    Process images and masks together (Usually be used for image segmentation).

    >>> X, Y --> [batch_size, row, col, 1]
    >>> data = tlx.prepro.threading_data([_ for _ in zip(X, Y)], tlx.prepro.zoom_multi, zoom_range=[0.5, 1], is_random=True)
    data --> [batch_size, 2, row, col, 1]
    >>> X_, Y_ = data.transpose((1,0,2,3,4))
    X_, Y_ --> [batch_size, row, col, 1]
    >>> tlx.vis.save_image(X_, 'images.png')
    >>> tlx.vis.save_image(Y_, 'masks.png')

    Process images and masks together by using ``thread_count``.

    >>> X, Y --> [batch_size, row, col, 1]
    >>> data = tlx.prepro.threading_data(X, tlx.prepro.zoom_multi, 8, zoom_range=[0.5, 1], is_random=True)
    data --> [batch_size, 2, row, col, 1]
    >>> X_, Y_ = data.transpose((1,0,2,3,4))
    X_, Y_ --> [batch_size, row, col, 1]
    >>> tlx.vis.save_image(X_, 'after.png')
    >>> tlx.vis.save_image(Y_, 'before.png')

    Customized function for processing images and masks together.

    >>> def distort_img(data):
    >>>    x, y = data
    >>>    x, y = tlx.prepro.flip_axis_multi([x, y], axis=0, is_random=True)
    >>>    x, y = tlx.prepro.flip_axis_multi([x, y], axis=1, is_random=True)
    >>>    x, y = tlx.prepro.crop_multi([x, y], 100, 100, is_random=True)
    >>>    return x, y

    >>> X, Y --> [batch_size, row, col, channel]
    >>> data = tlx.prepro.threading_data([_ for _ in zip(X, Y)], distort_img)
    >>> X_, Y_ = data.transpose((1,0,2,3,4))

    Returns
    -------
    list or numpyarray
        The processed results.

    References
    ----------
    - `python queue <https://pymotw.com/2/Queue/index.html#module-Queue>`__
    - `run with limited queue <http://effbot.org/librarybook/queue.htm>`__

    """

    def apply_fn(results, i, data, kwargs):
        results[i] = fn(data, **kwargs)

    if thread_count is None:
        results = [None] * len(data)
        threads = []
        # for i in range(len(data)):
        #     t = threading.Thread(name='threading_and_return', target=apply_fn, args=(results, i, data[i], kwargs))
        for i, d in enumerate(data):
            t = threading.Thread(name='threading_and_return', target=apply_fn, args=(results, i, d, kwargs))
            t.start()
            threads.append(t)
    else:
        divs = np.linspace(0, len(data), thread_count + 1)
        divs = np.round(divs).astype(int)
        results = [None] * thread_count
        threads = []
        for i in range(thread_count):
            t = threading.Thread(
                name='threading_and_return', target=apply_fn, args=(results, i, data[divs[i]:divs[i + 1]], kwargs)
            )
            t.start()
            threads.append(t)

    for t in threads:
        t.join()

    if thread_count is None:
        try:
            return np.asarray(results)
        except Exception:
            return results
    else:
        return np.concatenate(results)


def affine_rotation_matrix(angle=(-20, 20)):
    """Create an affine transform matrix for image rotation.
    NOTE: In OpenCV, x is width and y is height.

    Parameters
    -----------
    angle : int/float or tuple of two int/float
        Degree to rotate, usually -180 ~ 180.
            - int/float, a fixed angle.
            - tuple of 2 floats/ints, randomly sample a value as the angle between these 2 values.

    Returns
    -------
    numpy.array
        An affine transform matrix.

    """
    if isinstance(angle, tuple):
        theta = np.pi / 180 * np.random.uniform(angle[0], angle[1])
    else:
        theta = np.pi / 180 * angle
    rotation_matrix = np.array([[np.cos(theta), np.sin(theta), 0], \
                                [-np.sin(theta), np.cos(theta), 0], \
                                [0, 0, 1]])
    return rotation_matrix


def affine_horizontal_flip_matrix(prob=0.5):
    """Create an affine transformation matrix for image horizontal flipping.
    NOTE: In OpenCV, x is width and y is height.

    Parameters
    ----------
    prob : float
        Probability to flip the image. 1.0 means always flip.

    Returns
    -------
    numpy.array
        An affine transform matrix.

    """
    factor = np.random.uniform(0, 1)
    if prob >= factor:
        filp_matrix = np.array([[ -1. , 0., 0. ], \
              [ 0., 1., 0. ], \
              [ 0., 0., 1. ]])
        return filp_matrix
    else:
        filp_matrix = np.array([[ 1. , 0., 0. ], \
              [ 0., 1., 0. ], \
              [ 0., 0., 1. ]])
        return filp_matrix


def affine_vertical_flip_matrix(prob=0.5):
    """Create an affine transformation for image vertical flipping.
    NOTE: In OpenCV, x is width and y is height.

    Parameters
    ----------
    prob : float
        Probability to flip the image. 1.0 means always flip.

    Returns
    -------
    numpy.array
        An affine transform matrix.

    """
    factor = np.random.uniform(0, 1)
    if prob >= factor:
        filp_matrix = np.array([[ 1. , 0., 0. ], \
              [ 0., -1., 0. ], \
              [ 0., 0., 1. ]])
        return filp_matrix
    else:
        filp_matrix = np.array([[ 1. , 0., 0. ], \
              [ 0., 1., 0. ], \
              [ 0., 0., 1. ]])
        return filp_matrix


def affine_shift_matrix(wrg=(-0.1, 0.1), hrg=(-0.1, 0.1), w=200, h=200):
    """Create an affine transform matrix for image shifting.
    NOTE: In OpenCV, x is width and y is height.

    Parameters
    -----------
    wrg : float or tuple of floats
        Range to shift on width axis, -1 ~ 1.
            - float, a fixed distance.
            - tuple of 2 floats, randomly sample a value as the distance between these 2 values.
    hrg : float or tuple of floats
        Range to shift on height axis, -1 ~ 1.
            - float, a fixed distance.
            - tuple of 2 floats, randomly sample a value as the distance between these 2 values.
    w, h : int
        The width and height of the image.

    Returns
    -------
    numpy.array
        An affine transform matrix.

    """
    if isinstance(wrg, tuple):
        tx = np.random.uniform(wrg[0], wrg[1]) * w
    else:
        tx = wrg * w
    if isinstance(hrg, tuple):
        ty = np.random.uniform(hrg[0], hrg[1]) * h
    else:
        ty = hrg * h
    shift_matrix = np.array([[1, 0, tx], \
                        [0, 1, ty], \
                        [0, 0, 1]])
    return shift_matrix


def affine_shear_matrix(x_shear=(-0.1, 0.1), y_shear=(-0.1, 0.1)):
    """Create affine transform matrix for image shearing.
    NOTE: In OpenCV, x is width and y is height.

    Parameters
    -----------
    shear : tuple of two floats
        Percentage of shears for width and height directions.

    Returns
    -------
    numpy.array
        An affine transform matrix.

    """
    # if len(shear) != 2:
    #     raise AssertionError(
    #         "shear should be tuple of 2 floats, or you want to use tlx.prepro.shear rather than tlx.prepro.shear2 ?"
    #     )
    # if isinstance(shear, tuple):
    #     shear = list(shear)
    # if is_random:
    #     shear[0] = np.random.uniform(-shear[0], shear[0])
    #     shear[1] = np.random.uniform(-shear[1], shear[1])
    if isinstance(x_shear, tuple):
        x_shear = np.random.uniform(x_shear[0], x_shear[1])
    if isinstance(y_shear, tuple):
        y_shear = np.random.uniform(y_shear[0], y_shear[1])

    shear_matrix = np.array([[1, x_shear, 0], \
                            [y_shear, 1, 0], \
                            [0, 0, 1]])
    return shear_matrix


def affine_zoom_matrix(zoom_range=(0.8, 1.1)):
    """Create an affine transform matrix for zooming/scaling an image's height and width.
    OpenCV format, x is width.

    Parameters
    -----------
    x : numpy.array
        An image with dimension of [row, col, channel] (default).
    zoom_range : float or tuple of 2 floats
        The zooming/scaling ratio, greater than 1 means larger.
            - float, a fixed ratio.
            - tuple of 2 floats, randomly sample a value as the ratio between these 2 values.

    Returns
    -------
    numpy.array
        An affine transform matrix.

    """

    if isinstance(zoom_range, (float, int)):
        scale = zoom_range
    elif isinstance(zoom_range, tuple):
        scale = np.random.uniform(zoom_range[0], zoom_range[1])
    else:
        raise Exception("zoom_range: float or tuple of 2 floats")

    zoom_matrix = np.array([[scale, 0, 0], \
                            [0, scale, 0], \
                            [0, 0, 1]])
    return zoom_matrix


def affine_respective_zoom_matrix(w_range=0.8, h_range=1.1):
    """Get affine transform matrix for zooming/scaling that height and width are changed independently.
    OpenCV format, x is width.

    Parameters
    -----------
    w_range : float or tuple of 2 floats
        The zooming/scaling ratio of width, greater than 1 means larger.
            - float, a fixed ratio.
            - tuple of 2 floats, randomly sample a value as the ratio between 2 values.
    h_range : float or tuple of 2 floats
        The zooming/scaling ratio of height, greater than 1 means larger.
            - float, a fixed ratio.
            - tuple of 2 floats, randomly sample a value as the ratio between 2 values.

    Returns
    -------
    numpy.array
        An affine transform matrix.

    """

    if isinstance(h_range, (float, int)):
        zy = h_range
    elif isinstance(h_range, tuple):
        zy = np.random.uniform(h_range[0], h_range[1])
    else:
        raise Exception("h_range: float or tuple of 2 floats")

    if isinstance(w_range, (float, int)):
        zx = w_range
    elif isinstance(w_range, tuple):
        zx = np.random.uniform(w_range[0], w_range[1])
    else:
        raise Exception("w_range: float or tuple of 2 floats")

    zoom_matrix = np.array([[zx, 0, 0], \
                            [0, zy, 0], \
                            [0, 0, 1]])
    return zoom_matrix


# affine transform
def transform_matrix_offset_center(matrix, y, x):
    """Convert the matrix from Cartesian coordinates (the origin in the middle of image) to Image coordinates (the origin on the top-left of image).

    Parameters
    ----------
    matrix : numpy.array
        Transform matrix.
    x and y : 2 int
        Size of image.

    Returns
    -------
    numpy.array
        The transform matrix.

    Examples
    --------
    - See ``tlx.prepro.rotation``, ``tlx.prepro.shear``, ``tlx.prepro.zoom``.
    """
    o_x = (x - 1) / 2.0
    o_y = (y - 1) / 2.0
    offset_matrix = np.array([[1, 0, o_x], [0, 1, o_y], [0, 0, 1]])
    reset_matrix = np.array([[1, 0, -o_x], [0, 1, -o_y], [0, 0, 1]])
    transform_matrix = np.dot(np.dot(offset_matrix, matrix), reset_matrix)
    return transform_matrix


def affine_transform(x, transform_matrix, channel_index=2, fill_mode='nearest', cval=0., order=1):
    """Return transformed images by given an affine matrix in Scipy format (x is height).

    Parameters
    ----------
    x : numpy.array
        An image with dimension of [row, col, channel] (default).
    transform_matrix : numpy.array
        Transform matrix (offset center), can be generated by ``transform_matrix_offset_center``
    channel_index : int
        Index of channel, default 2.
    fill_mode : str
        Method to fill missing pixel, default `nearest`, more options `constant`, `reflect` or `wrap`, see `scipy ndimage affine_transform <https://docs.scipy.org/doc/scipy-0.14.0/reference/generated/scipy.ndimage.interpolation.affine_transform.html>`__
    cval : float
        Value used for points outside the boundaries of the input if mode='constant'. Default is 0.0
    order : int
        The order of interpolation. The order has to be in the range 0-5:
            - 0 Nearest-neighbor
            - 1 Bi-linear (default)
            - 2 Bi-quadratic
            - 3 Bi-cubic
            - 4 Bi-quartic
            - 5 Bi-quintic
            - `scipy ndimage affine_transform <https://docs.scipy.org/doc/scipy-0.14.0/reference/generated/scipy.ndimage.interpolation.affine_transform.html>`__

    Returns
    -------
    numpy.array
        A processed image.

    Examples
    --------
    >>> M_shear = tlx.prepro.affine_shear_matrix(intensity=0.2, is_random=False)
    >>> M_zoom = tlx.prepro.affine_zoom_matrix(zoom_range=0.8)
    >>> M_combined = M_shear.dot(M_zoom)
    >>> transform_matrix = tlx.prepro.transform_matrix_offset_center(M_combined, h, w)
    >>> result = tlx.prepro.affine_transform(image, transform_matrix)

    """
    # transform_matrix = transform_matrix_offset_center()
    # asdihasid
    # asd

    x = np.rollaxis(x, channel_index, 0)
    final_affine_matrix = transform_matrix[:2, :2]
    final_offset = transform_matrix[:2, 2]
    channel_images = [
        ndi.interpolation.affine_transform(
            x_channel, final_affine_matrix, final_offset, order=order, mode=fill_mode, cval=cval
        ) for x_channel in x
    ]
    x = np.stack(channel_images, axis=0)
    x = np.rollaxis(x, 0, channel_index + 1)
    return x


apply_transform = affine_transform


def affine_transform_cv2(x, transform_matrix, flags=None, border_mode='constant'):
    """Return transformed images by given an affine matrix in OpenCV format (x is width). (Powered by OpenCV2, faster than ``tlx.prepro.affine_transform``)

    Parameters
    ----------
    x : numpy.array
        An image with dimension of [row, col, channel] (default).
    transform_matrix : numpy.array
        A transform matrix, OpenCV format.
    border_mode : str
        - `constant`, pad the image with a constant value (i.e. black or 0)
        - `replicate`, the row or column at the very edge of the original is replicated to the extra border.

    Examples
    --------
    >>> M_shear = tlx.prepro.affine_shear_matrix(intensity=0.2, is_random=False)
    >>> M_zoom = tlx.prepro.affine_zoom_matrix(zoom_range=0.8)
    >>> M_combined = M_shear.dot(M_zoom)
    >>> result = tlx.prepro.affine_transform_cv2(image, M_combined)
    """
    rows, cols = x.shape[0], x.shape[1]
    if flags is None:
        flags = cv2.INTER_AREA
    if border_mode is 'constant':
        border_mode = cv2.BORDER_CONSTANT
    elif border_mode is 'replicate':
        border_mode = cv2.BORDER_REPLICATE
    else:
        raise Exception("unsupport border_mode, check cv.BORDER_ for more details.")
    return cv2.warpAffine(x, transform_matrix[0:2,:], \
            (cols,rows), flags=flags, borderMode=border_mode)


def affine_transform_keypoints(coords_list, transform_matrix):
    """Transform keypoint coordinates according to a given affine transform matrix.
    OpenCV format, x is width.

    Note that, for pose estimation task, flipping requires maintaining the left and right body information.
    We should not flip the left and right body, so please use ``tlx.prepro.keypoint_random_flip``.

    Parameters
    -----------
    coords_list : list of list of tuple/list
        The coordinates
        e.g., the keypoint coordinates of every person in an image.
    transform_matrix : numpy.array
        Transform matrix, OpenCV format.

    Examples
    ---------
    >>> # 1. get all affine transform matrices
    >>> M_rotate = tlx.prepro.affine_rotation_matrix(angle=20)
    >>> M_flip = tlx.prepro.affine_horizontal_flip_matrix(prob=1)
    >>> # 2. combine all affine transform matrices to one matrix
    >>> M_combined = dot(M_flip).dot(M_rotate)
    >>> # 3. transfrom the matrix from Cartesian coordinate (the origin in the middle of image)
    >>> # to Image coordinate (the origin on the top-left of image)
    >>> transform_matrix = tlx.prepro.transform_matrix_offset_center(M_combined, x=w, y=h)
    >>> # 4. then we can transfrom the image once for all transformations
    >>> result = tlx.prepro.affine_transform_cv2(image, transform_matrix)  # 76 times faster
    >>> # 5. transform keypoint coordinates
    >>> coords = [[(50, 100), (100, 100), (100, 50), (200, 200)], [(250, 50), (200, 50), (200, 100)]]
    >>> coords_result = tlx.prepro.affine_transform_keypoints(coords, transform_matrix)
    """
    coords_result_list = []
    for coords in coords_list:
        coords = np.asarray(coords)
        coords = coords.transpose([1, 0])
        coords = np.insert(coords, 2, 1, axis=0)
        # print(coords)
        # print(transform_matrix)
        coords_result = np.matmul(transform_matrix, coords)
        coords_result = coords_result[0:2, :].transpose([1, 0])
        coords_result_list.append(coords_result)
    return coords_result_list


def projective_transform_by_points(
    x, src, dst, map_args=None, output_shape=None, order=1, mode='constant', cval=0.0, clip=True, preserve_range=False
):
    """Projective transform by given coordinates, usually 4 coordinates.

    see `scikit-image <http://scikit-image.org/docs/dev/auto_examples/applications/plot_geometric.html>`__.

    Parameters
    -----------
    x : numpy.array
        An image with dimension of [row, col, channel] (default).
    src : list or numpy
        The original coordinates, usually 4 coordinates of (width, height).
    dst : list or numpy
        The coordinates after transformation, the number of coordinates is the same with src.
    map_args : dictionary or None
        Keyword arguments passed to inverse map.
    output_shape : tuple of 2 int
        Shape of the output image generated. By default the shape of the input image is preserved. Note that, even for multi-band images, only rows and columns need to be specified.
    order : int
        The order of interpolation. The order has to be in the range 0-5:
            - 0 Nearest-neighbor
            - 1 Bi-linear (default)
            - 2 Bi-quadratic
            - 3 Bi-cubic
            - 4 Bi-quartic
            - 5 Bi-quintic
    mode : str
        One of `constant` (default), `edge`, `symmetric`, `reflect` or `wrap`.
        Points outside the boundaries of the input are filled according to the given mode. Modes match the behaviour of numpy.pad.
    cval : float
        Used in conjunction with mode `constant`, the value outside the image boundaries.
    clip : boolean
        Whether to clip the output to the range of values of the input image. This is enabled by default, since higher order interpolation may produce values outside the given input range.
    preserve_range : boolean
        Whether to keep the original range of values. Otherwise, the input image is converted according to the conventions of img_as_float.

    Returns
    -------
    numpy.array
        A processed image.

    Examples
    --------
    Assume X is an image from CIFAR-10, i.e. shape == (32, 32, 3)

    >>> src = [[0,0],[0,32],[32,0],[32,32]]     # [w, h]
    >>> dst = [[10,10],[0,32],[32,0],[32,32]]
    >>> x = tlx.prepro.projective_transform_by_points(X, src, dst)

    References
    -----------
    - `scikit-image : geometric transformations <http://scikit-image.org/docs/dev/auto_examples/applications/plot_geometric.html>`__
    - `scikit-image : examples <http://scikit-image.org/docs/dev/auto_examples/index.html>`__

    """
    if map_args is None:
        map_args = {}
    # if type(src) is list:
    if isinstance(src, list):  # convert to numpy
        src = np.array(src)
    # if type(dst) is list:
    if isinstance(dst, list):
        dst = np.array(dst)
    if np.max(x) > 1:  # convert to [0, 1]
        x = x / 255

    m = transform.ProjectiveTransform()
    m.estimate(dst, src)
    warped = transform.warp(
        x, m, map_args=map_args, output_shape=output_shape, order=order, mode=mode, cval=cval, clip=clip,
        preserve_range=preserve_range
    )
    return warped


# rotate
def rotation(
    x, rg=20, is_random=False, row_index=0, col_index=1, channel_index=2, fill_mode='nearest', cval=0., order=1
):
    """Rotate an image randomly or non-randomly.

    Parameters
    -----------
    x : numpy.array
        An image with dimension of [row, col, channel] (default).
    rg : int or float
        Degree to rotate, usually 0 ~ 180.
    is_random : boolean
        If True, randomly rotate. Default is False
    row_index col_index and channel_index : int
        Index of row, col and channel, default (0, 1, 2), for theano (1, 2, 0).
    fill_mode : str
        Method to fill missing pixel, default `nearest`, more options `constant`, `reflect` or `wrap`, see `scipy ndimage affine_transform <https://docs.scipy.org/doc/scipy-0.14.0/reference/generated/scipy.ndimage.interpolation.affine_transform.html>`__
    cval : float
        Value used for points outside the boundaries of the input if mode=`constant`. Default is 0.0
    order : int
        The order of interpolation. The order has to be in the range 0-5. See ``tlx.prepro.affine_transform`` and `scipy ndimage affine_transform <https://docs.scipy.org/doc/scipy-0.14.0/reference/generated/scipy.ndimage.interpolation.affine_transform.html>`__

    Returns
    -------
    numpy.array
        A processed image.

    Examples
    ---------
    >>> x --> [row, col, 1]
    >>> x = tlx.prepro.rotation(x, rg=40, is_random=False)
    >>> tlx.vis.save_image(x, 'im.png')

    """
    if is_random:
        theta = np.pi / 180 * np.random.uniform(-rg, rg)
    else:
        theta = np.pi / 180 * rg
    rotation_matrix = np.array([[np.cos(theta), -np.sin(theta), 0], [np.sin(theta), np.cos(theta), 0], [0, 0, 1]])

    h, w = x.shape[row_index], x.shape[col_index]
    transform_matrix = transform_matrix_offset_center(rotation_matrix, h, w)
    x = affine_transform(x, transform_matrix, channel_index, fill_mode, cval, order)
    return x


def rotation_multi(
    x, rg=20, is_random=False, row_index=0, col_index=1, channel_index=2, fill_mode='nearest', cval=0., order=1
):
    """Rotate multiple images with the same arguments, randomly or non-randomly.
    Usually be used for image segmentation which x=[X, Y], X and Y should be matched.

    Parameters
    -----------
    x : list of numpy.array
        List of images with dimension of [n_images, row, col, channel] (default).
    others : args
        See ``tlx.prepro.rotation``.

    Returns
    -------
    numpy.array
        A list of processed images.

    Examples
    --------
    >>> x, y --> [row, col, 1]  greyscale
    >>> x, y = tlx.prepro.rotation_multi([x, y], rg=90, is_random=False)

    """
    if is_random:
        theta = np.pi / 180 * np.random.uniform(-rg, rg)
    else:
        theta = np.pi / 180 * rg
    rotation_matrix = np.array([[np.cos(theta), -np.sin(theta), 0], [np.sin(theta), np.cos(theta), 0], [0, 0, 1]])

    h, w = x[0].shape[row_index], x[0].shape[col_index]
    transform_matrix = transform_matrix_offset_center(rotation_matrix, h, w)
    results = []
    for data in x:
        results.append(affine_transform(data, transform_matrix, channel_index, fill_mode, cval, order))
    return np.asarray(results)


# crop
def crop(x, wrg, hrg, is_random=False, row_index=0, col_index=1):
    """Randomly or centrally crop an image.

    Parameters
    ----------
    x : numpy.array
        An image with dimension of [row, col, channel] (default).
    wrg : int
        Size of width.
    hrg : int
        Size of height.
    is_random : boolean,
        If True, randomly crop, else central crop. Default is False.
    row_index: int
        index of row.
    col_index: int
        index of column.

    Returns
    -------
    numpy.array
        A processed image.

    """
    h, w = x.shape[row_index], x.shape[col_index]

    if (h < hrg) or (w < wrg):
        raise AssertionError("The size of cropping should smaller than or equal to the original image")

    if is_random:
        h_offset = int(np.random.uniform(0, h - hrg))
        w_offset = int(np.random.uniform(0, w - wrg))
        # tlx.logging.info(h_offset, w_offset, x[h_offset: hrg+h_offset ,w_offset: wrg+w_offset].shape)
        return x[h_offset:hrg + h_offset, w_offset:wrg + w_offset]
    else:  # central crop
        h_offset = int(np.floor((h - hrg) / 2.))
        w_offset = int(np.floor((w - wrg) / 2.))
        h_end = h_offset + hrg
        w_end = w_offset + wrg
        return x[h_offset:h_end, w_offset:w_end]
        # old implementation
        # h_offset = (h - hrg)/2
        # w_offset = (w - wrg)/2
        # tlx.logging.info(x[h_offset: h-h_offset ,w_offset: w-w_offset].shape)
        # return x[h_offset: h-h_offset ,w_offset: w-w_offset]
        # central crop


def crop_multi(x, wrg, hrg, is_random=False, row_index=0, col_index=1):
    """Randomly or centrally crop multiple images.

    Parameters
    ----------
    x : list of numpy.array
        List of images with dimension of [n_images, row, col, channel] (default).
    others : args
        See ``tlx.prepro.crop``.

    Returns
    -------
    numpy.array
        A list of processed images.

    """
    h, w = x[0].shape[row_index], x[0].shape[col_index]

    if (h < hrg) or (w < wrg):
        raise AssertionError("The size of cropping should smaller than or equal to the original image")

    if is_random:
        h_offset = int(np.random.uniform(0, h - hrg))
        w_offset = int(np.random.uniform(0, w - wrg))
        results = []
        for data in x:
            results.append(data[h_offset:hrg + h_offset, w_offset:wrg + w_offset])
        return np.asarray(results)
    else:
        # central crop
        h_offset = int(np.floor((h - hrg) / 2.))
        w_offset = int(np.floor((w - wrg) / 2.))
        results = []
        for data in x:
            results.append(data[h_offset:h - h_offset, w_offset:w - w_offset])
        return np.asarray(results)


# flip
def flip_axis(x, axis=1, is_random=False):
    """Flip the axis of an image, such as flip left and right, up and down, randomly or non-randomly,

    Parameters
    ----------
    x : numpy.array
        An image with dimension of [row, col, channel] (default).
    axis : int
        Which axis to flip.
            - 0, flip up and down
            - 1, flip left and right
            - 2, flip channel
    is_random : boolean
        If True, randomly flip. Default is False.

    Returns
    -------
    numpy.array
        A processed image.

    """
    if is_random:
        factor = np.random.uniform(-1, 1)
        if factor > 0:
            x = np.asarray(x).swapaxes(axis, 0)
            x = x[::-1, ...]
            x = x.swapaxes(0, axis)
            return x
        else:
            return x
    else:
        x = np.asarray(x).swapaxes(axis, 0)
        x = x[::-1, ...]
        x = x.swapaxes(0, axis)
        return x


def flip_axis_multi(x, axis, is_random=False):
    """Flip the axises of multiple images together, such as flip left and right, up and down, randomly or non-randomly,

    Parameters
    -----------
    x : list of numpy.array
        List of images with dimension of [n_images, row, col, channel] (default).
    others : args
        See ``tlx.prepro.flip_axis``.

    Returns
    -------
    numpy.array
        A list of processed images.

    """
    if is_random:
        factor = np.random.uniform(-1, 1)
        if factor > 0:
            # x = np.asarray(x).swapaxes(axis, 0)
            # x = x[::-1, ...]
            # x = x.swapaxes(0, axis)
            # return x
            results = []
            for data in x:
                data = np.asarray(data).swapaxes(axis, 0)
                data = data[::-1, ...]
                data = data.swapaxes(0, axis)
                results.append(data)
            return np.asarray(results)
        else:
            return np.asarray(x)
    else:
        # x = np.asarray(x).swapaxes(axis, 0)
        # x = x[::-1, ...]
        # x = x.swapaxes(0, axis)
        # return x
        results = []
        for data in x:
            data = np.asarray(data).swapaxes(axis, 0)
            data = data[::-1, ...]
            data = data.swapaxes(0, axis)
            results.append(data)
        return np.asarray(results)


# shift
def shift(
    x, wrg=0.1, hrg=0.1, is_random=False, row_index=0, col_index=1, channel_index=2, fill_mode='nearest', cval=0.,
    order=1
):
    """Shift an image randomly or non-randomly.

    Parameters
    -----------
    x : numpy.array
        An image with dimension of [row, col, channel] (default).
    wrg : float
        Percentage of shift in axis x, usually -0.25 ~ 0.25.
    hrg : float
        Percentage of shift in axis y, usually -0.25 ~ 0.25.
    is_random : boolean
        If True, randomly shift. Default is False.
    row_index col_index and channel_index : int
        Index of row, col and channel, default (0, 1, 2), for theano (1, 2, 0).
    fill_mode : str
        Method to fill missing pixel, default `nearest`, more options `constant`, `reflect` or `wrap`, see `scipy ndimage affine_transform <https://docs.scipy.org/doc/scipy-0.14.0/reference/generated/scipy.ndimage.interpolation.affine_transform.html>`__
    cval : float
        Value used for points outside the boundaries of the input if mode='constant'. Default is 0.0.
    order : int
        The order of interpolation. The order has to be in the range 0-5. See ``tlx.prepro.affine_transform`` and `scipy ndimage affine_transform <https://docs.scipy.org/doc/scipy-0.14.0/reference/generated/scipy.ndimage.interpolation.affine_transform.html>`__

    Returns
    -------
    numpy.array
        A processed image.

    """
    h, w = x.shape[row_index], x.shape[col_index]
    if is_random:
        tx = np.random.uniform(-hrg, hrg) * h
        ty = np.random.uniform(-wrg, wrg) * w
    else:
        tx, ty = hrg * h, wrg * w
    translation_matrix = np.array([[1, 0, tx], [0, 1, ty], [0, 0, 1]])

    transform_matrix = translation_matrix  # no need to do offset
    x = affine_transform(x, transform_matrix, channel_index, fill_mode, cval, order)
    return x


def shift_multi(
    x, wrg=0.1, hrg=0.1, is_random=False, row_index=0, col_index=1, channel_index=2, fill_mode='nearest', cval=0.,
    order=1
):
    """Shift images with the same arguments, randomly or non-randomly.
    Usually be used for image segmentation which x=[X, Y], X and Y should be matched.

    Parameters
    -----------
    x : list of numpy.array
        List of images with dimension of [n_images, row, col, channel] (default).
    others : args
        See ``tlx.prepro.shift``.

    Returns
    -------
    numpy.array
        A list of processed images.

    """
    h, w = x[0].shape[row_index], x[0].shape[col_index]
    if is_random:
        tx = np.random.uniform(-hrg, hrg) * h
        ty = np.random.uniform(-wrg, wrg) * w
    else:
        tx, ty = hrg * h, wrg * w
    translation_matrix = np.array([[1, 0, tx], [0, 1, ty], [0, 0, 1]])

    transform_matrix = translation_matrix  # no need to do offset
    results = []
    for data in x:
        results.append(affine_transform(data, transform_matrix, channel_index, fill_mode, cval, order))
    return np.asarray(results)


# shear
def shear(
    x, intensity=0.1, is_random=False, row_index=0, col_index=1, channel_index=2, fill_mode='nearest', cval=0., order=1
):
    """Shear an image randomly or non-randomly.

    Parameters
    -----------
    x : numpy.array
        An image with dimension of [row, col, channel] (default).
    intensity : float
        Percentage of shear, usually -0.5 ~ 0.5 (is_random==True), 0 ~ 0.5 (is_random==False),
        you can have a quick try by shear(X, 1).
    is_random : boolean
        If True, randomly shear. Default is False.
    row_index col_index and channel_index : int
        Index of row, col and channel, default (0, 1, 2), for theano (1, 2, 0).
    fill_mode : str
        Method to fill missing pixel, default `nearest`, more options `constant`, `reflect` or `wrap`, see and `scipy ndimage affine_transform <https://docs.scipy.org/doc/scipy-0.14.0/reference/generated/scipy.ndimage.interpolation.affine_transform.html>`__
    cval : float
        Value used for points outside the boundaries of the input if mode='constant'. Default is 0.0.
    order : int
        The order of interpolation. The order has to be in the range 0-5. See ``tlx.prepro.affine_transform`` and `scipy ndimage affine_transform <https://docs.scipy.org/doc/scipy-0.14.0/reference/generated/scipy.ndimage.interpolation.affine_transform.html>`__

    Returns
    -------
    numpy.array
        A processed image.

    References
    -----------
    - `Affine transformation <https://uk.mathworks.com/discovery/affine-transformation.html>`__

    """
    if is_random:
        shear = np.random.uniform(-intensity, intensity)
    else:
        shear = intensity
    shear_matrix = np.array([[1, -np.sin(shear), 0], [0, np.cos(shear), 0], [0, 0, 1]])

    h, w = x.shape[row_index], x.shape[col_index]
    transform_matrix = transform_matrix_offset_center(shear_matrix, h, w)
    x = affine_transform(x, transform_matrix, channel_index, fill_mode, cval, order)
    return x


def shear_multi(
    x, intensity=0.1, is_random=False, row_index=0, col_index=1, channel_index=2, fill_mode='nearest', cval=0., order=1
):
    """Shear images with the same arguments, randomly or non-randomly.
    Usually be used for image segmentation which x=[X, Y], X and Y should be matched.

    Parameters
    -----------
    x : list of numpy.array
        List of images with dimension of [n_images, row, col, channel] (default).
    others : args
        See ``tlx.prepro.shear``.

    Returns
    -------
    numpy.array
        A list of processed images.

    """
    if is_random:
        shear = np.random.uniform(-intensity, intensity)
    else:
        shear = intensity
    shear_matrix = np.array([[1, -np.sin(shear), 0], [0, np.cos(shear), 0], [0, 0, 1]])

    h, w = x[0].shape[row_index], x[0].shape[col_index]
    transform_matrix = transform_matrix_offset_center(shear_matrix, h, w)
    results = []
    for data in x:
        results.append(affine_transform(data, transform_matrix, channel_index, fill_mode, cval, order))
    return np.asarray(results)


def shear2(
    x, shear=(0.1, 0.1), is_random=False, row_index=0, col_index=1, channel_index=2, fill_mode='nearest', cval=0.,
    order=1
):
    """Shear an image randomly or non-randomly.

    Parameters
    -----------
    x : numpy.array
        An image with dimension of [row, col, channel] (default).
    shear : tuple of two floats
        Percentage of shear for height and width direction (0, 1).
    is_random : boolean
        If True, randomly shear. Default is False.
    row_index col_index and channel_index : int
        Index of row, col and channel, default (0, 1, 2), for theano (1, 2, 0).
    fill_mode : str
        Method to fill missing pixel, default `nearest`, more options `constant`, `reflect` or `wrap`, see `scipy ndimage affine_transform <https://docs.scipy.org/doc/scipy-0.14.0/reference/generated/scipy.ndimage.interpolation.affine_transform.html>`__
    cval : float
        Value used for points outside the boundaries of the input if mode='constant'. Default is 0.0.
    order : int
        The order of interpolation. The order has to be in the range 0-5. See ``tlx.prepro.affine_transform`` and `scipy ndimage affine_transform <https://docs.scipy.org/doc/scipy-0.14.0/reference/generated/scipy.ndimage.interpolation.affine_transform.html>`__

    Returns
    -------
    numpy.array
        A processed image.

    References
    -----------
    - `Affine transformation <https://uk.mathworks.com/discovery/affine-transformation.html>`__

    """
    if len(shear) != 2:
        raise AssertionError(
            "shear should be tuple of 2 floats, or you want to use tlx.prepro.shear rather than tlx.prepro.shear2 ?"
        )
    if isinstance(shear, tuple):
        shear = list(shear)
    if is_random:
        shear[0] = np.random.uniform(-shear[0], shear[0])
        shear[1] = np.random.uniform(-shear[1], shear[1])

    shear_matrix = np.array([[1, shear[0], 0], \
                            [shear[1], 1, 0], \
                            [0, 0, 1]])

    h, w = x.shape[row_index], x.shape[col_index]
    transform_matrix = transform_matrix_offset_center(shear_matrix, h, w)
    x = affine_transform(x, transform_matrix, channel_index, fill_mode, cval, order)
    return x


def shear_multi2(
    x, shear=(0.1, 0.1), is_random=False, row_index=0, col_index=1, channel_index=2, fill_mode='nearest', cval=0.,
    order=1
):
    """Shear images with the same arguments, randomly or non-randomly.
    Usually be used for image segmentation which x=[X, Y], X and Y should be matched.

    Parameters
    -----------
    x : list of numpy.array
        List of images with dimension of [n_images, row, col, channel] (default).
    others : args
        See ``tlx.prepro.shear2``.

    Returns
    -------
    numpy.array
        A list of processed images.

    """
    if len(shear) != 2:
        raise AssertionError(
            "shear should be tuple of 2 floats, or you want to use tlx.prepro.shear_multi rather than tlx.prepro.shear_multi2 ?"
        )
    if isinstance(shear, tuple):
        shear = list(shear)
    if is_random:
        shear[0] = np.random.uniform(-shear[0], shear[0])
        shear[1] = np.random.uniform(-shear[1], shear[1])

    shear_matrix = np.array([[1, shear[0], 0], [shear[1], 1, 0], [0, 0, 1]])

    h, w = x[0].shape[row_index], x[0].shape[col_index]
    transform_matrix = transform_matrix_offset_center(shear_matrix, h, w)
    results = []
    for data in x:
        results.append(affine_transform(data, transform_matrix, channel_index, fill_mode, cval, order))
    return np.asarray(results)


# swirl
def swirl(
    x, center=None, strength=1, radius=100, rotation=0, output_shape=None, order=1, mode='constant', cval=0, clip=True,
    preserve_range=False, is_random=False
):
    """Swirl an image randomly or non-randomly, see `scikit-image swirl API <http://scikit-image.org/docs/dev/api/skimage.transform.html#skimage.transform.swirl>`__
    and `example <http://scikit-image.org/docs/dev/auto_examples/plot_swirl.html>`__.

    Parameters
    -----------
    x : numpy.array
        An image with dimension of [row, col, channel] (default).
    center : tuple or 2 int or None
        Center coordinate of transformation (optional).
    strength : float
        The amount of swirling applied.
    radius : float
        The extent of the swirl in pixels. The effect dies out rapidly beyond radius.
    rotation : float
        Additional rotation applied to the image, usually [0, 360], relates to center.
    output_shape : tuple of 2 int or None
        Shape of the output image generated (height, width). By default the shape of the input image is preserved.
    order : int, optional
        The order of the spline interpolation, default is 1. The order has to be in the range 0-5. See skimage.transform.warp for detail.
    mode : str
        One of `constant` (default), `edge`, `symmetric` `reflect` and `wrap`.
        Points outside the boundaries of the input are filled according to the given mode, with `constant` used as the default. Modes match the behaviour of numpy.pad.
    cval : float
        Used in conjunction with mode `constant`, the value outside the image boundaries.
    clip : boolean
        Whether to clip the output to the range of values of the input image. This is enabled by default, since higher order interpolation may produce values outside the given input range.
    preserve_range : boolean
        Whether to keep the original range of values. Otherwise, the input image is converted according to the conventions of img_as_float.
    is_random : boolean,
        If True, random swirl. Default is False.
            - random center = [(0 ~ x.shape[0]), (0 ~ x.shape[1])]
            - random strength = [0, strength]
            - random radius = [1e-10, radius]
            - random rotation = [-rotation, rotation]

    Returns
    -------
    numpy.array
        A processed image.

    Examples
    ---------
    >>> x --> [row, col, 1] greyscale
    >>> x = tlx.prepro.swirl(x, strength=4, radius=100)

    """
    if radius == 0:
        raise AssertionError("Invalid radius value")

    rotation = np.pi / 180 * rotation
    if is_random:
        center_h = int(np.random.uniform(0, x.shape[0]))
        center_w = int(np.random.uniform(0, x.shape[1]))
        center = (center_h, center_w)
        strength = np.random.uniform(0, strength)
        radius = np.random.uniform(1e-10, radius)
        rotation = np.random.uniform(-rotation, rotation)

    max_v = np.max(x)
    if max_v > 1:  # Note: the input of this fn should be [-1, 1], rescale is required.
        x = x / max_v
    swirled = skimage.transform.swirl(
        x, center=center, strength=strength, radius=radius, rotation=rotation, output_shape=output_shape, order=order,
        mode=mode, cval=cval, clip=clip, preserve_range=preserve_range
    )
    if max_v > 1:
        swirled = swirled * max_v
    return swirled


def swirl_multi(
    x, center=None, strength=1, radius=100, rotation=0, output_shape=None, order=1, mode='constant', cval=0, clip=True,
    preserve_range=False, is_random=False
):
    """Swirl multiple images with the same arguments, randomly or non-randomly.
    Usually be used for image segmentation which x=[X, Y], X and Y should be matched.

    Parameters
    -----------
    x : list of numpy.array
        List of images with dimension of [n_images, row, col, channel] (default).
    others : args
        See ``tlx.prepro.swirl``.

    Returns
    -------
    numpy.array
        A list of processed images.

    """
    if radius == 0:
        raise AssertionError("Invalid radius value")

    rotation = np.pi / 180 * rotation
    if is_random:
        center_h = int(np.random.uniform(0, x[0].shape[0]))
        center_w = int(np.random.uniform(0, x[0].shape[1]))
        center = (center_h, center_w)
        strength = np.random.uniform(0, strength)
        radius = np.random.uniform(1e-10, radius)
        rotation = np.random.uniform(-rotation, rotation)

    results = []
    for data in x:
        max_v = np.max(data)
        if max_v > 1:  # Note: the input of this fn should be [-1, 1], rescale is required.
            data = data / max_v
        swirled = skimage.transform.swirl(
            data, center=center, strength=strength, radius=radius, rotation=rotation, output_shape=output_shape,
            order=order, mode=mode, cval=cval, clip=clip, preserve_range=preserve_range
        )
        if max_v > 1:
            swirled = swirled * max_v
        results.append(swirled)
    return np.asarray(results)


# elastic_transform
def elastic_transform(x, alpha, sigma, mode="constant", cval=0, is_random=False):
    """Elastic transformation for image as described in `[Simard2003] <http://deeplearning.cs.cmu.edu/pdfs/Simard.pdf>`__.

    Parameters
    -----------
    x : numpy.array
        A greyscale image.
    alpha : float
        Alpha value for elastic transformation.
    sigma : float or sequence of float
        The smaller the sigma, the more transformation. Standard deviation for Gaussian kernel. The standard deviations of the Gaussian filter are given for each axis as a sequence, or as a single number, in which case it is equal for all axes.
    mode : str
        See `scipy.ndimage.filters.gaussian_filter <https://docs.scipy.org/doc/scipy-0.14.0/reference/generated/scipy.ndimage.filters.gaussian_filter.html>`__. Default is `constant`.
    cval : float,
        Used in conjunction with `mode` of `constant`, the value outside the image boundaries.
    is_random : boolean
        Default is False.

    Returns
    -------
    numpy.array
        A processed image.

    Examples
    ---------
    >>> x = tlx.prepro.elastic_transform(x, alpha=x.shape[1]*3, sigma=x.shape[1]*0.07)

    References
    ------------
    - `Github <https://gist.github.com/chsasank/4d8f68caf01f041a6453e67fb30f8f5a>`__.
    - `Kaggle <https://www.kaggle.com/pscion/ultrasound-nerve-segmentation/elastic-transform-for-data-augmentation-0878921a>`__

    """
    if is_random is False:
        random_state = np.random.RandomState(None)
    else:
        random_state = np.random.RandomState(int(time.time()))
    #
    is_3d = False
    if len(x.shape) == 3 and x.shape[-1] == 1:
        x = x[:, :, 0]
        is_3d = True
    elif len(x.shape) == 3 and x.shape[-1] != 1:
        raise Exception("Only support greyscale image")

    if len(x.shape) != 2:
        raise AssertionError("input should be grey-scale image")

    shape = x.shape

    dx = gaussian_filter((random_state.rand(*shape) * 2 - 1), sigma, mode=mode, cval=cval) * alpha
    dy = gaussian_filter((random_state.rand(*shape) * 2 - 1), sigma, mode=mode, cval=cval) * alpha

    x_, y_ = np.meshgrid(np.arange(shape[0]), np.arange(shape[1]), indexing='ij')
    indices = np.reshape(x_ + dx, (-1, 1)), np.reshape(y_ + dy, (-1, 1))
    if is_3d:
        return map_coordinates(x, indices, order=1).reshape((shape[0], shape[1], 1))
    else:
        return map_coordinates(x, indices, order=1).reshape(shape)


def elastic_transform_multi(x, alpha, sigma, mode="constant", cval=0, is_random=False):
    """Elastic transformation for images as described in `[Simard2003] <http://deeplearning.cs.cmu.edu/pdfs/Simard.pdf>`__.

    Parameters
    -----------
    x : list of numpy.array
        List of greyscale images.
    others : args
        See ``tlx.prepro.elastic_transform``.

    Returns
    -------
    numpy.array
        A list of processed images.

    """
    if is_random is False:
        random_state = np.random.RandomState(None)
    else:
        random_state = np.random.RandomState(int(time.time()))

    shape = x[0].shape
    if len(shape) == 3:
        shape = (shape[0], shape[1])
    new_shape = random_state.rand(*shape)

    results = []
    for data in x:
        is_3d = False
        if len(data.shape) == 3 and data.shape[-1] == 1:
            data = data[:, :, 0]
            is_3d = True
        elif len(data.shape) == 3 and data.shape[-1] != 1:
            raise Exception("Only support greyscale image")

        if len(data.shape) != 2:
            raise AssertionError("input should be grey-scale image")

        dx = gaussian_filter((new_shape * 2 - 1), sigma, mode=mode, cval=cval) * alpha
        dy = gaussian_filter((new_shape * 2 - 1), sigma, mode=mode, cval=cval) * alpha

        x_, y_ = np.meshgrid(np.arange(shape[0]), np.arange(shape[1]), indexing='ij')
        indices = np.reshape(x_ + dx, (-1, 1)), np.reshape(y_ + dy, (-1, 1))
        # tlx.logging.info(data.shape)
        if is_3d:
            results.append(map_coordinates(data, indices, order=1).reshape((shape[0], shape[1], 1)))
        else:
            results.append(map_coordinates(data, indices, order=1).reshape(shape))
    return np.asarray(results)


# zoom
def zoom(x, zoom_range=(0.9, 1.1), flags=None, border_mode='constant'):
    """Zooming/Scaling a single image that height and width are changed together.

    Parameters
    -----------
    x : numpy.array
        An image with dimension of [row, col, channel] (default).
    zoom_range : float or tuple of 2 floats
        The zooming/scaling ratio, greater than 1 means larger.
            - float, a fixed ratio.
            - tuple of 2 floats, randomly sample a value as the ratio between 2 values.
    border_mode : str
        - `constant`, pad the image with a constant value (i.e. black or 0)
        - `replicate`, the row or column at the very edge of the original is replicated to the extra border.

    Returns
    -------
    numpy.array
        A processed image.

    """
    zoom_matrix = affine_zoom_matrix(zoom_range=zoom_range)
    h, w = x.shape[0], x.shape[1]
    transform_matrix = transform_matrix_offset_center(zoom_matrix, h, w)
    x = affine_transform_cv2(x, transform_matrix, flags=flags, border_mode=border_mode)
    return x


def respective_zoom(x, h_range=(0.9, 1.1), w_range=(0.9, 1.1), flags=None, border_mode='constant'):
    """Zooming/Scaling a single image that height and width are changed independently.

    Parameters
    -----------
    x : numpy.array
        An image with dimension of [row, col, channel] (default).
    h_range : float or tuple of 2 floats
        The zooming/scaling ratio of height, greater than 1 means larger.
            - float, a fixed ratio.
            - tuple of 2 floats, randomly sample a value as the ratio between 2 values.
    w_range : float or tuple of 2 floats
        The zooming/scaling ratio of width, greater than 1 means larger.
            - float, a fixed ratio.
            - tuple of 2 floats, randomly sample a value as the ratio between 2 values.
    border_mode : str
        - `constant`, pad the image with a constant value (i.e. black or 0)
        - `replicate`, the row or column at the very edge of the original is replicated to the extra border.

    Returns
    -------
    numpy.array
        A processed image.

    """
    zoom_matrix = affine_respective_zoom_matrix(h_range=h_range, w_range=w_range)
    h, w = x.shape[0], x.shape[1]
    transform_matrix = transform_matrix_offset_center(zoom_matrix, h, w)
    x = affine_transform_cv2(
        x, transform_matrix, flags=flags, border_mode=border_mode
    )  #affine_transform(x, transform_matrix, channel_index, fill_mode, cval, order)
    return x


def zoom_multi(x, zoom_range=(0.9, 1.1), flags=None, border_mode='constant'):
    """Zoom in and out of images with the same arguments, randomly or non-randomly.
    Usually be used for image segmentation which x=[X, Y], X and Y should be matched.

    Parameters
    -----------
    x : list of numpy.array
        List of images with dimension of [n_images, row, col, channel] (default).
    others : args
        See ``tlx.prepro.zoom``.

    Returns
    -------
    numpy.array
        A list of processed images.

    """

    zoom_matrix = affine_zoom_matrix(zoom_range=zoom_range)
    results = []
    for img in x:
        h, w = x.shape[0], x.shape[1]
        transform_matrix = transform_matrix_offset_center(zoom_matrix, h, w)
        results.append(affine_transform_cv2(x, transform_matrix, flags=flags, border_mode=border_mode))
    return results


# image = tf.image.random_brightness(image, max_delta=32. / 255.)
# image = tf.image.random_saturation(image, lower=0.5, upper=1.5)
# image = tf.image.random_hue(image, max_delta=0.032)
# image = tf.image.random_contrast(image, lower=0.5, upper=1.5)


def brightness(x, gamma=1, gain=1, is_random=False):
    """Change the brightness of a single image, randomly or non-randomly.

    Parameters
    -----------
    x : numpy.array
        An image with dimension of [row, col, channel] (default).
    gamma : float
        Non negative real number. Default value is 1.
            - Small than 1 means brighter.
            - If `is_random` is True, gamma in a range of (1-gamma, 1+gamma).
    gain : float
        The constant multiplier. Default value is 1.
    is_random : boolean
        If True, randomly change brightness. Default is False.

    Returns
    -------
    numpy.array
        A processed image.

    References
    -----------
    - `skimage.exposure.adjust_gamma <http://scikit-image.org/docs/dev/api/skimage.exposure.html>`__
    - `chinese blog <http://www.cnblogs.com/denny402/p/5124402.html>`__

    """
    if is_random:
        gamma = np.random.uniform(1 - gamma, 1 + gamma)
    x = exposure.adjust_gamma(x, gamma, gain)
    return x


def brightness_multi(x, gamma=1, gain=1, is_random=False):
    """Change the brightness of multiply images, randomly or non-randomly.
    Usually be used for image segmentation which x=[X, Y], X and Y should be matched.

    Parameters
    -----------
    x : list of numpyarray
        List of images with dimension of [n_images, row, col, channel] (default).
    others : args
        See ``tlx.prepro.brightness``.

    Returns
    -------
    numpy.array
        A list of processed images.

    """
    if is_random:
        gamma = np.random.uniform(1 - gamma, 1 + gamma)

    results = []
    for data in x:
        results.append(exposure.adjust_gamma(data, gamma, gain))
    return np.asarray(results)


def illumination(x, gamma=1., contrast=1., saturation=1., is_random=False):
    """Perform illumination augmentation for a single image, randomly or non-randomly.

    Parameters
    -----------
    x : numpy.array
        An image with dimension of [row, col, channel] (default).
    gamma : float
        Change brightness (the same with ``tlx.prepro.brightness``)
            - if is_random=False, one float number, small than one means brighter, greater than one means darker.
            - if is_random=True, tuple of two float numbers, (min, max).
    contrast : float
        Change contrast.
            - if is_random=False, one float number, small than one means blur.
            - if is_random=True, tuple of two float numbers, (min, max).
    saturation : float
        Change saturation.
            - if is_random=False, one float number, small than one means unsaturation.
            - if is_random=True, tuple of two float numbers, (min, max).
    is_random : boolean
        If True, randomly change illumination. Default is False.

    Returns
    -------
    numpy.array
        A processed image.

    Examples
    ---------
    Random

    >>> x = tlx.prepro.illumination(x, gamma=(0.5, 5.0), contrast=(0.3, 1.0), saturation=(0.7, 1.0), is_random=True)

    Non-random

    >>> x = tlx.prepro.illumination(x, 0.5, 0.6, 0.8, is_random=False)

    """
    if is_random:
        if not (len(gamma) == len(contrast) == len(saturation) == 2):
            raise AssertionError("if is_random = True, the arguments are (min, max)")

        ## random change brightness  # small --> brighter
        illum_settings = np.random.randint(0, 3)  # 0-brighter, 1-darker, 2 keep normal

        if illum_settings == 0:  # brighter
            gamma = np.random.uniform(gamma[0], 1.0)  # (.5, 1.0)
        elif illum_settings == 1:  # darker
            gamma = np.random.uniform(1.0, gamma[1])  # (1.0, 5.0)
        else:
            gamma = 1
        im_ = brightness(x, gamma=gamma, gain=1, is_random=False)

        # tlx.logging.info("using contrast and saturation")
        image = PIL.Image.fromarray(im_)  # array -> PIL
        contrast_adjust = PIL.ImageEnhance.Contrast(image)
        image = contrast_adjust.enhance(np.random.uniform(contrast[0], contrast[1]))  #0.3,0.9))

        saturation_adjust = PIL.ImageEnhance.Color(image)
        image = saturation_adjust.enhance(np.random.uniform(saturation[0], saturation[1]))  # (0.7,1.0))
        im_ = np.array(image)  # PIL -> array
    else:
        im_ = brightness(x, gamma=gamma, gain=1, is_random=False)
        image = PIL.Image.fromarray(im_)  # array -> PIL
        contrast_adjust = PIL.ImageEnhance.Contrast(image)
        image = contrast_adjust.enhance(contrast)

        saturation_adjust = PIL.ImageEnhance.Color(image)
        image = saturation_adjust.enhance(saturation)
        im_ = np.array(image)  # PIL -> array
    return np.asarray(im_)


def rgb_to_hsv(rgb):
    """Input RGB image [0~255] return HSV image [0~1].

    Parameters
    ------------
    rgb : numpy.array
        An image with values between 0 and 255.

    Returns
    -------
    numpy.array
        A processed image.

    """
    # Translated from source of colorsys.rgb_to_hsv
    # r,g,b should be a numpy arrays with values between 0 and 255
    # rgb_to_hsv returns an array of floats between 0.0 and 1.0.
    rgb = rgb.astype('float')
    hsv = np.zeros_like(rgb)
    # in case an RGBA array was passed, just copy the A channel
    hsv[..., 3:] = rgb[..., 3:]
    r, g, b = rgb[..., 0], rgb[..., 1], rgb[..., 2]
    maxc = np.max(rgb[..., :3], axis=-1)
    minc = np.min(rgb[..., :3], axis=-1)
    hsv[..., 2] = maxc
    mask = maxc != minc
    hsv[mask, 1] = (maxc - minc)[mask] / maxc[mask]
    rc = np.zeros_like(r)
    gc = np.zeros_like(g)
    bc = np.zeros_like(b)
    rc[mask] = (maxc - r)[mask] / (maxc - minc)[mask]
    gc[mask] = (maxc - g)[mask] / (maxc - minc)[mask]
    bc[mask] = (maxc - b)[mask] / (maxc - minc)[mask]
    hsv[..., 0] = np.select([r == maxc, g == maxc], [bc - gc, 2.0 + rc - bc], default=4.0 + gc - rc)
    hsv[..., 0] = (hsv[..., 0] / 6.0) % 1.0
    return hsv


def hsv_to_rgb(hsv):
    """Input HSV image [0~1] return RGB image [0~255].

    Parameters
    -------------
    hsv : numpy.array
        An image with values between 0.0 and 1.0

    Returns
    -------
    numpy.array
        A processed image.
    """
    # Translated from source of colorsys.hsv_to_rgb
    # h,s should be a numpy arrays with values between 0.0 and 1.0
    # v should be a numpy array with values between 0.0 and 255.0
    # hsv_to_rgb returns an array of uints between 0 and 255.
    rgb = np.empty_like(hsv)
    rgb[..., 3:] = hsv[..., 3:]
    h, s, v = hsv[..., 0], hsv[..., 1], hsv[..., 2]
    i = (h * 6.0).astype('uint8')
    f = (h * 6.0) - i
    p = v * (1.0 - s)
    q = v * (1.0 - s * f)
    t = v * (1.0 - s * (1.0 - f))
    i = i % 6
    conditions = [s == 0.0, i == 1, i == 2, i == 3, i == 4, i == 5]
    rgb[..., 0] = np.select(conditions, [v, q, p, p, t, v], default=v)
    rgb[..., 1] = np.select(conditions, [v, v, v, q, p, p], default=t)
    rgb[..., 2] = np.select(conditions, [v, p, t, v, v, q], default=p)
    return rgb.astype('uint8')


def adjust_hue(im, hout=0.66, is_offset=True, is_clip=True, is_random=False):
    """Adjust hue of an RGB image.

    This is a convenience method that converts an RGB image to float representation, converts it to HSV, add an offset to the hue channel, converts back to RGB and then back to the original data type.
    For TF, see `tf.image.adjust_hue <https://www.tensorflow.org/api_docs/python/tf/image/adjust_hue>`__.and `tf.image.random_hue <https://www.tensorflow.org/api_docs/python/tf/image/random_hue>`__.

    Parameters
    -----------
    im : numpy.array
        An image with values between 0 and 255.
    hout : float
        The scale value for adjusting hue.
            - If is_offset is False, set all hue values to this value. 0 is red; 0.33 is green; 0.66 is blue.
            - If is_offset is True, add this value as the offset to the hue channel.
    is_offset : boolean
        Whether `hout` is added on HSV as offset or not. Default is True.
    is_clip : boolean
        If HSV value smaller than 0, set to 0. Default is True.
    is_random : boolean
        If True, randomly change hue. Default is False.

    Returns
    -------
    numpy.array
        A processed image.

    Examples
    ---------
    Random, add a random value between -0.2 and 0.2 as the offset to every hue values.

    >>> im_hue = tlx.prepro.adjust_hue(image, hout=0.2, is_offset=True, is_random=False)

    Non-random, make all hue to green.

    >>> im_green = tlx.prepro.adjust_hue(image, hout=0.66, is_offset=False, is_random=False)

    References
    -----------
    - `tf.image.random_hue <https://www.tensorflow.org/api_docs/python/tf/image/random_hue>`__.
    - `tf.image.adjust_hue <https://www.tensorflow.org/api_docs/python/tf/image/adjust_hue>`__.
    - `StackOverflow: Changing image hue with python PIL <https://stackoverflow.com/questions/7274221/changing-image-hue-with-python-pil>`__.

    """
    hsv = rgb_to_hsv(im)
    if is_random:
        hout = np.random.uniform(-hout, hout)

    if is_offset:
        hsv[..., 0] += hout
    else:
        hsv[..., 0] = hout

    if is_clip:
        hsv[..., 0] = np.clip(hsv[..., 0], 0, np.inf)  # Hao : can remove green dots

    rgb = hsv_to_rgb(hsv)
    return rgb


# # contrast
# def constant(x, cutoff=0.5, gain=10, inv=False, is_random=False):
#     # TODO
#     x = exposure.adjust_sigmoid(x, cutoff=cutoff, gain=gain, inv=inv)
#     return x
#
# def constant_multi():
#     #TODO
#     pass


def imresize(x, size=None, interp='bicubic', mode=None):
    """Resize an image by given output size and method.

    Warning, this function will rescale the value to [0, 255].

    Parameters
    -----------
    x : numpy.array
        An image with dimension of [row, col, channel] (default).
    size : list of 2 int or None
        For height and width.
    interp : str
        Interpolation method for re-sizing (`nearest`, `lanczos`, `bilinear`, `bicubic` (default) or `cubic`).
    mode : str
        The PIL image mode (`P`, `L`, etc.) to convert image before resizing.

    Returns
    -------
    numpy.array
        A processed image.

    References
    ------------
    - `scipy.misc.imresize <https://docs.scipy.org/doc/scipy/reference/generated/scipy.misc.imresize.html>`__

    """
    if size is None:
        size = [100, 100]

    if x.shape[-1] == 1:
        # greyscale
        # x = scipy.misc.imresize(x[:, :, 0], size, interp=interp, mode=mode)
        x = resize(x[:, :, 0], size)
        return x[:, :, np.newaxis]
    else:
        # rgb, bgr, rgba
        return resize(x, output_shape=size)
        # return scipy.misc.imresize(x, size, interp=interp, mode=mode)


# value scale
def pixel_value_scale(im, val=0.9, clip=None, is_random=False):
    """Scales each value in the pixels of the image.

    Parameters
    -----------
    im : numpy.array
        An image.
    val : float
        The scale value for changing pixel value.
            - If is_random=False, multiply this value with all pixels.
            - If is_random=True, multiply a value between [1-val, 1+val] with all pixels.
    clip : tuple of 2 numbers
        The minimum and maximum value.
    is_random : boolean
        If True, see ``val``.

    Returns
    -------
    numpy.array
        A processed image.

    Examples
    ----------
    Random

    >>> im = pixel_value_scale(im, 0.1, [0, 255], is_random=True)

    Non-random

    >>> im = pixel_value_scale(im, 0.9, [0, 255], is_random=False)

    """

    clip = clip if clip is not None else (-np.inf, np.inf)

    if is_random:
        scale = 1 + np.random.uniform(-val, val)
        im = im * scale
    else:
        im = im * val

    if len(clip) == 2:
        im = np.clip(im, clip[0], clip[1])
    else:
        raise Exception("clip : tuple of 2 numbers")

    return im


# normailization
def samplewise_norm(
    x, rescale=None, samplewise_center=False, samplewise_std_normalization=False, channel_index=2, epsilon=1e-7
):
    """Normalize an image by rescale, samplewise centering and samplewise centering in order.

    Parameters
    -----------
    x : numpy.array
        An image with dimension of [row, col, channel] (default).
    rescale : float
        Rescaling factor. If None or 0, no rescaling is applied, otherwise we multiply the data by the value provided (before applying any other transformation)
    samplewise_center : boolean
        If True, set each sample mean to 0.
    samplewise_std_normalization : boolean
        If True, divide each input by its std.
    epsilon : float
        A small position value for dividing standard deviation.

    Returns
    -------
    numpy.array
        A processed image.

    Examples
    --------
    >>> x = samplewise_norm(x, samplewise_center=True, samplewise_std_normalization=True)
    >>> print(x.shape, np.mean(x), np.std(x))
    (160, 176, 1), 0.0, 1.0

    Notes
    ------
    When samplewise_center and samplewise_std_normalization are True.
    - For greyscale image, every pixels are subtracted and divided by the mean and std of whole image.
    - For RGB image, every pixels are subtracted and divided by the mean and std of this pixel i.e. the mean and std of a pixel is 0 and 1.

    """
    if rescale:
        x *= rescale

    if x.shape[channel_index] == 1:
        # greyscale
        if samplewise_center:
            x = x - np.mean(x)
        if samplewise_std_normalization:
            x = x / np.std(x)
        return x
    elif x.shape[channel_index] == 3:
        # rgb
        if samplewise_center:
            x = x - np.mean(x, axis=channel_index, keepdims=True)
        if samplewise_std_normalization:
            x = x / (np.std(x, axis=channel_index, keepdims=True) + epsilon)
        return x
    else:
        raise Exception("Unsupported channels %d" % x.shape[channel_index])


def featurewise_norm(x, mean=None, std=None, epsilon=1e-7):
    """Normalize every pixels by the same given mean and std, which are usually
    compute from all examples.

    Parameters
    -----------
    x : numpy.array
        An image with dimension of [row, col, channel] (default).
    mean : float
        Value for subtraction.
    std : float
        Value for division.
    epsilon : float
        A small position value for dividing standard deviation.

    Returns
    -------
    numpy.array
        A processed image.

    """
    if mean:
        x = x - mean
    if std:
        x = x / (std + epsilon)
    return x


# whitening
def get_zca_whitening_principal_components_img(X):
    """Return the ZCA whitening principal components matrix.

    Parameters
    -----------
    x : numpy.array
        Batch of images with dimension of [n_example, row, col, channel] (default).

    Returns
    -------
    numpy.array
        A processed image.

    """
    flatX = np.reshape(X, (X.shape[0], X.shape[1] * X.shape[2] * X.shape[3]))
    tlx.logging.info("zca : computing sigma ..")
    sigma = np.dot(flatX.T, flatX) / flatX.shape[0]
    tlx.logging.info("zca : computing U, S and V ..")
    U, S, _ = linalg.svd(sigma)  # USV
    tlx.logging.info("zca : computing principal components ..")
    principal_components = np.dot(np.dot(U, np.diag(1. / np.sqrt(S + 10e-7))), U.T)
    return principal_components


def zca_whitening(x, principal_components):
    """Apply ZCA whitening on an image by given principal components matrix.

    Parameters
    -----------
    x : numpy.array
        An image with dimension of [row, col, channel] (default).
    principal_components : matrix
        Matrix from ``get_zca_whitening_principal_components_img``.

    Returns
    -------
    numpy.array
        A processed image.

    """
    flatx = np.reshape(x, (x.size))
    # tlx.logging.info(principal_components.shape, x.shape)  # ((28160, 28160), (160, 176, 1))
    # flatx = np.reshape(x, (x.shape))
    # flatx = np.reshape(x, (x.shape[0], ))
    # tlx.logging.info(flatx.shape)  # (160, 176, 1)
    whitex = np.dot(flatx, principal_components)
    x = np.reshape(whitex, (x.shape[0], x.shape[1], x.shape[2]))
    return x


# developing
# def barrel_transform(x, intensity):
#     # https://github.com/fchollet/keras/blob/master/keras/preprocessing/image.py
#     # TODO
#     pass
#
# def barrel_transform_multi(x, intensity):
#     # https://github.com/fchollet/keras/blob/master/keras/preprocessing/image.py
#     # TODO
#     pass


# channel shift
def channel_shift(x, intensity, is_random=False, channel_index=2):
    """Shift the channels of an image, randomly or non-randomly, see `numpy.rollaxis <https://docs.scipy.org/doc/numpy/reference/generated/numpy.rollaxis.html>`__.

    Parameters
    -----------
    x : numpy.array
        An image with dimension of [row, col, channel] (default).
    intensity : float
        Intensity of shifting.
    is_random : boolean
        If True, randomly shift. Default is False.
    channel_index : int
        Index of channel. Default is 2.

    Returns
    -------
    numpy.array
        A processed image.

    """
    if is_random:
        factor = np.random.uniform(-intensity, intensity)
    else:
        factor = intensity
    x = np.rollaxis(x, channel_index, 0)
    min_x, max_x = np.min(x), np.max(x)
    channel_images = [np.clip(x_channel + factor, min_x, max_x) for x_channel in x]
    x = np.stack(channel_images, axis=0)
    x = np.rollaxis(x, 0, channel_index + 1)
    return x
    # x = np.rollaxis(x, channel_index, 0)
    # min_x, max_x = np.min(x), np.max(x)
    # channel_images = [np.clip(x_channel + np.random.uniform(-intensity, intensity), min_x, max_x)
    #                   for x_channel in x]
    # x = np.stack(channel_images, axis=0)
    # x = np.rollaxis(x, 0, channel_index+1)
    # return x


def channel_shift_multi(x, intensity, is_random=False, channel_index=2):
    """Shift the channels of images with the same arguments, randomly or non-randomly, see `numpy.rollaxis <https://docs.scipy.org/doc/numpy/reference/generated/numpy.rollaxis.html>`__.
    Usually be used for image segmentation which x=[X, Y], X and Y should be matched.

    Parameters
    -----------
    x : list of numpy.array
        List of images with dimension of [n_images, row, col, channel] (default).
    others : args
        See ``tlx.prepro.channel_shift``.

    Returns
    -------
    numpy.array
        A list of processed images.

    """
    if is_random:
        factor = np.random.uniform(-intensity, intensity)
    else:
        factor = intensity

    results = []
    for data in x:
        data = np.rollaxis(data, channel_index, 0)
        min_x, max_x = np.min(data), np.max(data)
        channel_images = [np.clip(x_channel + factor, min_x, max_x) for x_channel in x]
        data = np.stack(channel_images, axis=0)
        data = np.rollaxis(x, 0, channel_index + 1)
        results.append(data)
    return np.asarray(results)


# noise
def drop(x, keep=0.5):
    """Randomly set some pixels to zero by a given keeping probability.

    Parameters
    -----------
    x : numpy.array
        An image with dimension of [row, col, channel] or [row, col].
    keep : float
        The keeping probability (0, 1), the lower more values will be set to zero.

    Returns
    -------
    numpy.array
        A processed image.

    """
    if len(x.shape) == 3:
        if x.shape[-1] == 3:  # color
            img_size = x.shape
            mask = np.random.binomial(n=1, p=keep, size=x.shape[:-1])
            for i in range(3):
                x[:, :, i] = np.multiply(x[:, :, i], mask)
        elif x.shape[-1] == 1:  # greyscale image
            img_size = x.shape
            x = np.multiply(x, np.random.binomial(n=1, p=keep, size=img_size))
        else:
            raise Exception("Unsupported shape {}".format(x.shape))
    elif len(x.shape) == 2 or 1:  # greyscale matrix (image) or vector
        img_size = x.shape
        x = np.multiply(x, np.random.binomial(n=1, p=keep, size=img_size))
    else:
        raise Exception("Unsupported shape {}".format(x.shape))
    return x


# x = np.asarray([[1,2,3,4,5,6,7,8,9,10],[1,2,3,4,5,6,7,8,9,10]])
# x = np.asarray([x,x,x,x,x,x])
# x.shape = 10, 4, 3
# tlx.logging.info(x)
# # exit()
# tlx.logging.info(x.shape)
# # exit()
# tlx.logging.info(drop(x, keep=1.))
# exit()


# Numpy and PIL
def array_to_img(x, dim_ordering=(0, 1, 2), scale=True):
    """Converts a numpy array to PIL image object (uint8 format).

    Parameters
    ----------
    x : numpy.array
        An image with dimension of 3 and channels of 1 or 3.
    dim_ordering : tuple of 3 int
        Index of row, col and channel, default (0, 1, 2), for theano (1, 2, 0).
    scale : boolean
        If True, converts image to [0, 255] from any range of value like [-1, 2]. Default is True.

    Returns
    -------
    PIL.image
        An image.

    References
    -----------
    `PIL Image.fromarray <http://pillow.readthedocs.io/en/3.1.x/reference/Image.html?highlight=fromarray>`__

    """
    # if dim_ordering == 'default':
    #     dim_ordering = K.image_dim_ordering()
    # if dim_ordering == 'th':  # theano
    #     x = x.transpose(1, 2, 0)

    x = x.transpose(dim_ordering)

    if scale:
        x += max(-np.min(x), 0)
        x_max = np.max(x)
        if x_max != 0:
            # tlx.logging.info(x_max)
            # x /= x_max
            x = x / x_max
        x *= 255

    if x.shape[2] == 3:
        # RGB
        return PIL.Image.fromarray(x.astype('uint8'), 'RGB')

    elif x.shape[2] == 1:
        # grayscale
        return PIL.Image.fromarray(x[:, :, 0].astype('uint8'), 'L')

    else:
        raise Exception('Unsupported channel number: ', x.shape[2])


def find_contours(x, level=0.8, fully_connected='low', positive_orientation='low'):
    """Find iso-valued contours in a 2D array for a given level value, returns list of (n, 2)-ndarrays
    see `skimage.measure.find_contours <http://scikit-image.org/docs/dev/api/skimage.measure.html#skimage.measure.find_contours>`__.

    Parameters
    ------------
    x : 2D ndarray of double.
        Input data in which to find contours.
    level : float
        Value along which to find contours in the array.
    fully_connected : str
        Either `low` or `high`. Indicates whether array elements below the given level value are to be considered fully-connected (and hence elements above the value will only be face connected), or vice-versa. (See notes below for details.)
    positive_orientation : str
        Either `low` or `high`. Indicates whether the output contours will produce positively-oriented polygons around islands of low- or high-valued elements. If `low` then contours will wind counter-clockwise around elements below the iso-value. Alternately, this means that low-valued elements are always on the left of the contour.

    Returns
    --------
    list of (n,2)-ndarrays
        Each contour is an ndarray of shape (n, 2), consisting of n (row, column) coordinates along the contour.

    """
    return skimage.measure.find_contours(
        x, level, fully_connected=fully_connected, positive_orientation=positive_orientation
    )


def pt2map(list_points=None, size=(100, 100), val=1):
    """Inputs a list of points, return a 2D image.

    Parameters
    --------------
    list_points : list of 2 int
        [[x, y], [x, y]..] for point coordinates.
    size : tuple of 2 int
        (w, h) for output size.
    val : float or int
        For the contour value.

    Returns
    -------
    numpy.array
        An image.

    """
    if list_points is None:
        raise Exception("list_points : list of 2 int")
    i_m = np.zeros(size)
    if len(list_points) == 0:
        return i_m
    for xx in list_points:
        for x in xx:
            # tlx.logging.info(x)
            i_m[int(np.round(x[0]))][int(np.round(x[1]))] = val
    return i_m


def binary_dilation(x, radius=3):
    """Return fast binary morphological dilation of an image.
    see `skimage.morphology.binary_dilation <http://scikit-image.org/docs/dev/api/skimage.morphology.html#skimage.morphology.binary_dilation>`__.

    Parameters
    -----------
    x : 2D array
        A binary image.
    radius : int
        For the radius of mask.

    Returns
    -------
    numpy.array
        A processed binary image.

    """
    mask = disk(radius)
    x = _binary_dilation(x, selem=mask)

    return x


def dilation(x, radius=3):
    """Return greyscale morphological dilation of an image,
    see `skimage.morphology.dilation <http://scikit-image.org/docs/dev/api/skimage.morphology.html#skimage.morphology.dilation>`__.

    Parameters
    -----------
    x : 2D array
        An greyscale image.
    radius : int
        For the radius of mask.

    Returns
    -------
    numpy.array
        A processed greyscale image.

    """
    mask = disk(radius)
    x = dilation(x, selem=mask)

    return x


def binary_erosion(x, radius=3):
    """Return binary morphological erosion of an image,
    see `skimage.morphology.binary_erosion <http://scikit-image.org/docs/dev/api/skimage.morphology.html#skimage.morphology.binary_erosion>`__.

    Parameters
    -----------
    x : 2D array
        A binary image.
    radius : int
        For the radius of mask.

    Returns
    -------
    numpy.array
        A processed binary image.

    """
    mask = disk(radius)
    x = _binary_erosion(x, selem=mask)
    return x


def erosion(x, radius=3):
    """Return greyscale morphological erosion of an image,
    see `skimage.morphology.erosion <http://scikit-image.org/docs/dev/api/skimage.morphology.html#skimage.morphology.erosion>`__.

    Parameters
    -----------
    x : 2D array
        A greyscale image.
    radius : int
        For the radius of mask.

    Returns
    -------
    numpy.array
        A processed greyscale image.

    """
    mask = disk(radius)
    x = _erosion(x, selem=mask)
    return x


def obj_box_coords_rescale(coords=None, shape=None):
    """Scale down a list of coordinates from pixel unit to the ratio of image size i.e. in the range of [0, 1].

    Parameters
    ------------
    coords : list of list of 4 ints or None
        For coordinates of more than one images .e.g.[[x, y, w, h], [x, y, w, h], ...].
    shape : list of 2 int or None
        【height, width].

    Returns
    -------
    list of list of 4 numbers
        A list of new bounding boxes.


    Examples
    ---------
    >>> coords = obj_box_coords_rescale(coords=[[30, 40, 50, 50], [10, 10, 20, 20]], shape=[100, 100])
    >>> print(coords)
      [[0.3, 0.4, 0.5, 0.5], [0.1, 0.1, 0.2, 0.2]]
    >>> coords = obj_box_coords_rescale(coords=[[30, 40, 50, 50]], shape=[50, 100])
    >>> print(coords)
      [[0.3, 0.8, 0.5, 1.0]]
    >>> coords = obj_box_coords_rescale(coords=[[30, 40, 50, 50]], shape=[100, 200])
    >>> print(coords)
      [[0.15, 0.4, 0.25, 0.5]]

    Returns
    -------
    list of 4 numbers
        New coordinates.

    """
    if coords is None:
        coords = []
    if shape is None:
        shape = [100, 200]

    imh, imw = shape[0], shape[1]
    imh = imh * 1.0  # * 1.0 for python2 : force division to be float point
    imw = imw * 1.0
    coords_new = list()
    for coord in coords:

        if len(coord) != 4:
            raise AssertionError("coordinate should be 4 values : [x, y, w, h]")

        x = coord[0] / imw
        y = coord[1] / imh
        w = coord[2] / imw
        h = coord[3] / imh
        coords_new.append([x, y, w, h])
    return coords_new


def obj_box_coord_rescale(coord=None, shape=None):
    """Scale down one coordinates from pixel unit to the ratio of image size i.e. in the range of [0, 1].
    It is the reverse process of ``obj_box_coord_scale_to_pixelunit``.

    Parameters
    ------------
    coords : list of 4 int or None
        One coordinates of one image e.g. [x, y, w, h].
    shape : list of 2 int or None
        For [height, width].

    Returns
    -------
    list of 4 numbers
        New bounding box.

    Examples
    ---------
    >>> coord = tlx.prepro.obj_box_coord_rescale(coord=[30, 40, 50, 50], shape=[100, 100])
      [0.3, 0.4, 0.5, 0.5]

    """
    if coord is None:
        coord = []
    if shape is None:
        shape = [100, 200]

    return obj_box_coords_rescale(coords=[coord], shape=shape)[0]


def obj_box_coord_scale_to_pixelunit(coord, shape=None):
    """Convert one coordinate [x, y, w (or x2), h (or y2)] in ratio format to image coordinate format.
    It is the reverse process of ``obj_box_coord_rescale``.

    Parameters
    -----------
    coord : list of 4 float
        One coordinate of one image [x, y, w (or x2), h (or y2)] in ratio format, i.e value range [0~1].
    shape : tuple of 2 or None
        For [height, width].

    Returns
    -------
    list of 4 numbers
        New bounding box.

    Examples
    ---------
    >>> x, y, x2, y2 = tlx.prepro.obj_box_coord_scale_to_pixelunit([0.2, 0.3, 0.5, 0.7], shape=(100, 200, 3))
      [40, 30, 100, 70]

    """
    if shape is None:
        shape = [100, 100]

    imh, imw = shape[0:2]
    x = int(coord[0] * imw)
    x2 = int(coord[2] * imw)
    y = int(coord[1] * imh)
    y2 = int(coord[3] * imh)
    return [x, y, x2, y2]


# coords = obj_box_coords_rescale(coords=[[30, 40, 50, 50], [10, 10, 20, 20]], shape=[100, 100])
# tlx.logging.info(coords)
#     #   [[0.3, 0.4, 0.5, 0.5], [0.1, 0.1, 0.2, 0.2]]
# coords = obj_box_coords_rescale(coords=[[30, 40, 50, 50]], shape=[50, 100])
# tlx.logging.info(coords)
#     #   [[0.3, 0.8, 0.5, 1.0]]
# coords = obj_box_coords_rescale(coords=[[30, 40, 50, 50]], shape=[100, 200])
# tlx.logging.info(coords)
#     #   [[0.15, 0.4, 0.25, 0.5]]
# exit()


def obj_box_coord_centroid_to_upleft_butright(coord, to_int=False):
    """Convert one coordinate [x_center, y_center, w, h] to [x1, y1, x2, y2] in up-left and botton-right format.

    Parameters
    ------------
    coord : list of 4 int/float
        One coordinate.
    to_int : boolean
        Whether to convert output as integer.

    Returns
    -------
    list of 4 numbers
        New bounding box.

    Examples
    ---------
    >>> coord = obj_box_coord_centroid_to_upleft_butright([30, 40, 20, 20])
      [20, 30, 40, 50]

    """
    if len(coord) != 4:
        raise AssertionError("coordinate should be 4 values : [x, y, w, h]")

    x_center, y_center, w, h = coord
    x = x_center - w / 2.
    y = y_center - h / 2.
    x2 = x + w
    y2 = y + h
    if to_int:
        return [int(x), int(y), int(x2), int(y2)]
    else:
        return [x, y, x2, y2]


# coord = obj_box_coord_centroid_to_upleft_butright([30, 40, 20, 20])
# tlx.logging.info(coord)    [20, 30, 40, 50]
# exit()


def obj_box_coord_upleft_butright_to_centroid(coord):
    """Convert one coordinate [x1, y1, x2, y2] to [x_center, y_center, w, h].
    It is the reverse process of ``obj_box_coord_centroid_to_upleft_butright``.

    Parameters
    ------------
    coord : list of 4 int/float
        One coordinate.

    Returns
    -------
    list of 4 numbers
        New bounding box.

    """
    if len(coord) != 4:
        raise AssertionError("coordinate should be 4 values : [x1, y1, x2, y2]")
    x1, y1, x2, y2 = coord
    w = x2 - x1
    h = y2 - y1
    x_c = x1 + w / 2.
    y_c = y1 + h / 2.
    return [x_c, y_c, w, h]


def obj_box_coord_centroid_to_upleft(coord):
    """Convert one coordinate [x_center, y_center, w, h] to [x, y, w, h].
    It is the reverse process of ``obj_box_coord_upleft_to_centroid``.

    Parameters
    ------------
    coord : list of 4 int/float
        One coordinate.

    Returns
    -------
    list of 4 numbers
        New bounding box.

    """
    if len(coord) != 4:
        raise AssertionError("coordinate should be 4 values : [x, y, w, h]")

    x_center, y_center, w, h = coord
    x = x_center - w / 2.
    y = y_center - h / 2.
    return [x, y, w, h]


def obj_box_coord_upleft_to_centroid(coord):
    """Convert one coordinate [x, y, w, h] to [x_center, y_center, w, h].
    It is the reverse process of ``obj_box_coord_centroid_to_upleft``.

    Parameters
    ------------
    coord : list of 4 int/float
        One coordinate.

    Returns
    -------
    list of 4 numbers
        New bounding box.

    """
    if len(coord) != 4:
        raise AssertionError("coordinate should be 4 values : [x, y, w, h]")

    x, y, w, h = coord
    x_center = x + w / 2.
    y_center = y + h / 2.
    return [x_center, y_center, w, h]


def parse_darknet_ann_str_to_list(annotations):
    r"""Input string format of class, x, y, w, h, return list of list format.

    Parameters
    -----------
    annotations : str
        The annotations in darkent format "class, x, y, w, h ...." seperated by "\\n".

    Returns
    -------
    list of list of 4 numbers
        List of bounding box.

    """
    annotations = annotations.split("\n")
    ann = []
    for a in annotations:
        a = a.split()
        if len(a) == 5:
            for i, _v in enumerate(a):
                if i == 0:
                    a[i] = int(a[i])
                else:
                    a[i] = float(a[i])
            ann.append(a)
    return ann


def parse_darknet_ann_list_to_cls_box(annotations):
    """Parse darknet annotation format into two lists for class and bounding box.

    Input list of [[class, x, y, w, h], ...], return two list of [class ...] and [[x, y, w, h], ...].

    Parameters
    ------------
    annotations : list of list
        A list of class and bounding boxes of images e.g. [[class, x, y, w, h], ...]

    Returns
    -------
    list of int
        List of class labels.

    list of list of 4 numbers
        List of bounding box.

    """
    class_list = []
    bbox_list = []
    for ann in annotations:
        class_list.append(ann[0])
        bbox_list.append(ann[1:])
    return class_list, bbox_list


def obj_box_horizontal_flip(im, coords=None, is_rescale=False, is_center=False, is_random=False):
    """Left-right flip the image and coordinates for object detection.

    Parameters
    ----------
    im : numpy.array
        An image with dimension of [row, col, channel] (default).
    coords : list of list of 4 int/float or None
        Coordinates [[x, y, w, h], [x, y, w, h], ...].
    is_rescale : boolean
        Set to True, if the input coordinates are rescaled to [0, 1]. Default is False.
    is_center : boolean
        Set to True, if the x and y of coordinates are the centroid (i.e. darknet format). Default is False.
    is_random : boolean
        If True, randomly flip. Default is False.

    Returns
    -------
    numpy.array
        A processed image
    list of list of 4 numbers
        A list of new bounding boxes.

    Examples
    --------
    >>> im = np.zeros([80, 100])    # as an image with shape width=100, height=80
    >>> im, coords = obj_box_left_right_flip(im, coords=[[0.2, 0.4, 0.3, 0.3], [0.1, 0.5, 0.2, 0.3]], is_rescale=True, is_center=True, is_random=False)
    >>> print(coords)
      [[0.8, 0.4, 0.3, 0.3], [0.9, 0.5, 0.2, 0.3]]
    >>> im, coords = obj_box_left_right_flip(im, coords=[[0.2, 0.4, 0.3, 0.3]], is_rescale=True, is_center=False, is_random=False)
    >>> print(coords)
      [[0.5, 0.4, 0.3, 0.3]]
    >>> im, coords = obj_box_left_right_flip(im, coords=[[20, 40, 30, 30]], is_rescale=False, is_center=True, is_random=False)
    >>> print(coords)
      [[80, 40, 30, 30]]
    >>> im, coords = obj_box_left_right_flip(im, coords=[[20, 40, 30, 30]], is_rescale=False, is_center=False, is_random=False)
    >>> print(coords)
      [[50, 40, 30, 30]]

    """
    if coords is None:
        coords = []

    def _flip(im, coords):
        im = flip_axis(im, axis=1, is_random=False)
        coords_new = list()

        for coord in coords:

            if len(coord) != 4:
                raise AssertionError("coordinate should be 4 values : [x, y, w, h]")

            if is_rescale:
                if is_center:
                    # x_center' = 1 - x
                    x = 1. - coord[0]
                else:
                    # x_center' = 1 - x - w
                    x = 1. - coord[0] - coord[2]
            else:
                if is_center:
                    # x' = im.width - x
                    x = im.shape[1] - coord[0]
                else:
                    # x' = im.width - x - w
                    x = im.shape[1] - coord[0] - coord[2]
            coords_new.append([x, coord[1], coord[2], coord[3]])
        return im, coords_new

    if is_random:
        factor = np.random.uniform(-1, 1)
        if factor > 0:
            return _flip(im, coords)
        else:
            return im, coords
    else:
        return _flip(im, coords)


obj_box_left_right_flip = obj_box_horizontal_flip

# im = np.zeros([80, 100])    # as an image with shape width=100, height=80
# im, coords = obj_box_left_right_flip(im, coords=[[0.2, 0.4, 0.3, 0.3], [0.1, 0.5, 0.2, 0.3]], is_rescale=True, is_center=True, is_random=False)
# tlx.logging.info(coords)
# #   [[0.8, 0.4, 0.3, 0.3], [0.9, 0.5, 0.2, 0.3]]
# im, coords = obj_box_left_right_flip(im, coords=[[0.2, 0.4, 0.3, 0.3]], is_rescale=True, is_center=False, is_random=False)
# tlx.logging.info(coords)
# # [[0.5, 0.4, 0.3, 0.3]]
# im, coords = obj_box_left_right_flip(im, coords=[[20, 40, 30, 30]], is_rescale=False, is_center=True, is_random=False)
# tlx.logging.info(coords)
# #   [[80, 40, 30, 30]]
# im, coords = obj_box_left_right_flip(im, coords=[[20, 40, 30, 30]], is_rescale=False, is_center=False, is_random=False)
# tlx.logging.info(coords)
# # [[50, 40, 30, 30]]
# exit()


def obj_box_imresize(im, coords=None, size=None, interp='bicubic', mode=None, is_rescale=False):
    """Resize an image, and compute the new bounding box coordinates.

    Parameters
    -------------
    im : numpy.array
        An image with dimension of [row, col, channel] (default).
    coords : list of list of 4 int/float or None
        Coordinates [[x, y, w, h], [x, y, w, h], ...]
    size interp and mode : args
        See ``tlx.prepro.imresize``.
    is_rescale : boolean
        Set to True, if the input coordinates are rescaled to [0, 1], then return the original coordinates. Default is False.

    Returns
    -------
    numpy.array
        A processed image
    list of list of 4 numbers
        A list of new bounding boxes.

    Examples
    --------
    >>> im = np.zeros([80, 100, 3])    # as an image with shape width=100, height=80
    >>> _, coords = obj_box_imresize(im, coords=[[20, 40, 30, 30], [10, 20, 20, 20]], size=[160, 200], is_rescale=False)
    >>> print(coords)
      [[40, 80, 60, 60], [20, 40, 40, 40]]
    >>> _, coords = obj_box_imresize(im, coords=[[20, 40, 30, 30]], size=[40, 100], is_rescale=False)
    >>> print(coords)
      [[20, 20, 30, 15]]
    >>> _, coords = obj_box_imresize(im, coords=[[20, 40, 30, 30]], size=[60, 150], is_rescale=False)
    >>> print(coords)
      [[30, 30, 45, 22]]
    >>> im2, coords = obj_box_imresize(im, coords=[[0.2, 0.4, 0.3, 0.3]], size=[160, 200], is_rescale=True)
    >>> print(coords, im2.shape)
      [[0.2, 0.4, 0.3, 0.3]] (160, 200, 3)

    """
    if coords is None:
        coords = []
    if size is None:
        size = [100, 100]

    imh, imw = im.shape[0:2]
    imh = imh * 1.0  # * 1.0 for python2 : force division to be float point
    imw = imw * 1.0
    im = imresize(im, size=size, interp=interp, mode=mode)

    if is_rescale is False:
        coords_new = list()

        for coord in coords:

            if len(coord) != 4:
                raise AssertionError("coordinate should be 4 values : [x, y, w, h]")

            # x' = x * (imw'/imw)
            x = int(coord[0] * (size[1] / imw))
            # y' = y * (imh'/imh)
            # tlx.logging.info('>>', coord[1], size[0], imh)
            y = int(coord[1] * (size[0] / imh))
            # w' = w * (imw'/imw)
            w = int(coord[2] * (size[1] / imw))
            # h' = h * (imh'/imh)
            h = int(coord[3] * (size[0] / imh))
            coords_new.append([x, y, w, h])
        return im, coords_new
    else:
        return im, coords


# im = np.zeros([80, 100, 3])    # as an image with shape width=100, height=80
# _, coords = obj_box_imresize(im, coords=[[20, 40, 30, 30], [10, 20, 20, 20]], size=[160, 200], is_rescale=False)
# tlx.logging.info(coords)
# #   [[40, 80, 60, 60], [20, 40, 40, 40]]
# _, coords = obj_box_imresize(im, coords=[[20, 40, 30, 30]], size=[40, 100], is_rescale=False)
# tlx.logging.info(coords)
# #   [20, 20, 30, 15]
# _, coords = obj_box_imresize(im, coords=[[20, 40, 30, 30]], size=[60, 150], is_rescale=False)
# tlx.logging.info(coords)
# #   [30, 30, 45, 22]
# im2, coords = obj_box_imresize(im, coords=[[0.2, 0.4, 0.3, 0.3]], size=[160, 200], is_rescale=True)
# tlx.logging.info(coords, im2.shape)
# # [0.2, 0.4, 0.3, 0.3] (160, 200, 3)
# exit()


def obj_box_crop(
    im, classes=None, coords=None, wrg=100, hrg=100, is_rescale=False, is_center=False, is_random=False, thresh_wh=0.02,
    thresh_wh2=12.
):
    """Randomly or centrally crop an image, and compute the new bounding box coordinates.
    Objects outside the cropped image will be removed.

    Parameters
    -----------
    im : numpy.array
        An image with dimension of [row, col, channel] (default).
    classes : list of int or None
        Class IDs.
    coords : list of list of 4 int/float or None
        Coordinates [[x, y, w, h], [x, y, w, h], ...]
    wrg hrg and is_random : args
        See ``tlx.prepro.crop``.
    is_rescale : boolean
        Set to True, if the input coordinates are rescaled to [0, 1]. Default is False.
    is_center : boolean, default False
        Set to True, if the x and y of coordinates are the centroid (i.e. darknet format). Default is False.
    thresh_wh : float
        Threshold, remove the box if its ratio of width(height) to image size less than the threshold.
    thresh_wh2 : float
        Threshold, remove the box if its ratio of width to height or vice verse higher than the threshold.

    Returns
    -------
    numpy.array
        A processed image
    list of int
        A list of classes
    list of list of 4 numbers
        A list of new bounding boxes.

    """
    if classes is None:
        classes = []
    if coords is None:
        coords = []

    h, w = im.shape[0], im.shape[1]

    if (h <= hrg) or (w <= wrg):
        raise AssertionError("The size of cropping should smaller than the original image")

    if is_random:
        h_offset = int(np.random.uniform(0, h - hrg) - 1)
        w_offset = int(np.random.uniform(0, w - wrg) - 1)
        h_end = hrg + h_offset
        w_end = wrg + w_offset
        im_new = im[h_offset:h_end, w_offset:w_end]
    else:  # central crop
        h_offset = int(np.floor((h - hrg) / 2.))
        w_offset = int(np.floor((w - wrg) / 2.))
        h_end = h_offset + hrg
        w_end = w_offset + wrg
        im_new = im[h_offset:h_end, w_offset:w_end]

    #              w
    #   _____________________________
    #   |  h/w offset               |
    #   |       -------             |
    # h |       |     |             |
    #   |       |     |             |
    #   |       -------             |
    #   |            h/w end        |
    #   |___________________________|

    def _get_coord(coord):
        """Input pixel-unit [x, y, w, h] format, then make sure [x, y] it is the up-left coordinates,
        before getting the new coordinates.
        Boxes outsides the cropped image will be removed.

        """
        if is_center:
            coord = obj_box_coord_centroid_to_upleft(coord)

        ##======= pixel unit format and upleft, w, h ==========##

        # x = np.clip( coord[0] - w_offset, 0, w_end - w_offset)
        # y = np.clip( coord[1] - h_offset, 0, h_end - h_offset)
        # w = np.clip( coord[2]           , 0, w_end - w_offset)
        # h = np.clip( coord[3]           , 0, h_end - h_offset)

        x = coord[0] - w_offset
        y = coord[1] - h_offset
        w = coord[2]
        h = coord[3]

        if x < 0:
            if x + w <= 0:
                return None
            w = w + x
            x = 0
        elif x > im_new.shape[1]:  # object outside the cropped image
            return None

        if y < 0:
            if y + h <= 0:
                return None
            h = h + y
            y = 0
        elif y > im_new.shape[0]:  # object outside the cropped image
            return None

        if (x is not None) and (x + w > im_new.shape[1]):  # box outside the cropped image
            w = im_new.shape[1] - x

        if (y is not None) and (y + h > im_new.shape[0]):  # box outside the cropped image
            h = im_new.shape[0] - y

        if (w / (h + 1.) > thresh_wh2) or (h / (w + 1.) > thresh_wh2):  # object shape strange: too narrow
            # tlx.logging.info('xx', w, h)
            return None

        if (w / (im_new.shape[1] * 1.) < thresh_wh) or (h / (im_new.shape[0] * 1.) <
                                                        thresh_wh):  # object shape strange: too narrow
            # tlx.logging.info('yy', w, im_new.shape[1], h, im_new.shape[0])
            return None

        coord = [x, y, w, h]

        ## convert back if input format is center.
        if is_center:
            coord = obj_box_coord_upleft_to_centroid(coord)

        return coord

    coords_new = list()
    classes_new = list()
    for i, _ in enumerate(coords):
        coord = coords[i]

        if len(coord) != 4:
            raise AssertionError("coordinate should be 4 values : [x, y, w, h]")

        if is_rescale:
            # for scaled coord, upscaled before process and scale back in the end.
            coord = obj_box_coord_scale_to_pixelunit(coord, im.shape)
            coord = _get_coord(coord)
            if coord is not None:
                coord = obj_box_coord_rescale(coord, im_new.shape)
                coords_new.append(coord)
                classes_new.append(classes[i])
        else:
            coord = _get_coord(coord)
            if coord is not None:
                coords_new.append(coord)
                classes_new.append(classes[i])
    return im_new, classes_new, coords_new


def obj_box_shift(
    im, classes=None, coords=None, wrg=0.1, hrg=0.1, row_index=0, col_index=1, channel_index=2, fill_mode='nearest',
    cval=0., order=1, is_rescale=False, is_center=False, is_random=False, thresh_wh=0.02, thresh_wh2=12.
):
    """Shift an image randomly or non-randomly, and compute the new bounding box coordinates.
    Objects outside the cropped image will be removed.

    Parameters
    -----------
    im : numpy.array
        An image with dimension of [row, col, channel] (default).
    classes : list of int or None
        Class IDs.
    coords : list of list of 4 int/float or None
        Coordinates [[x, y, w, h], [x, y, w, h], ...]
    wrg, hrg row_index col_index channel_index is_random fill_mode cval and order : see ``tlx.prepro.shift``.
    is_rescale : boolean
        Set to True, if the input coordinates are rescaled to [0, 1]. Default is False.
    is_center : boolean
        Set to True, if the x and y of coordinates are the centroid (i.e. darknet format). Default is False.
    thresh_wh : float
        Threshold, remove the box if its ratio of width(height) to image size less than the threshold.
    thresh_wh2 : float
        Threshold, remove the box if its ratio of width to height or vice verse higher than the threshold.


    Returns
    -------
    numpy.array
        A processed image
    list of int
        A list of classes
    list of list of 4 numbers
        A list of new bounding boxes.

    """
    if classes is None:
        classes = []
    if coords is None:
        coords = []

    imh, imw = im.shape[row_index], im.shape[col_index]

    if (hrg >= 1.0) and (hrg <= 0.) and (wrg >= 1.0) and (wrg <= 0.):
        raise AssertionError("shift range should be (0, 1)")

    if is_random:
        tx = np.random.uniform(-hrg, hrg) * imh
        ty = np.random.uniform(-wrg, wrg) * imw
    else:
        tx, ty = hrg * imh, wrg * imw
    translation_matrix = np.array([[1, 0, tx], [0, 1, ty], [0, 0, 1]])

    transform_matrix = translation_matrix  # no need to do offset
    im_new = affine_transform(im, transform_matrix, channel_index, fill_mode, cval, order)

    # modified from obj_box_crop
    def _get_coord(coord):
        """Input pixel-unit [x, y, w, h] format, then make sure [x, y] it is the up-left coordinates,
        before getting the new coordinates.
        Boxes outsides the cropped image will be removed.

        """
        if is_center:
            coord = obj_box_coord_centroid_to_upleft(coord)

        ##======= pixel unit format and upleft, w, h ==========##
        x = coord[0] - ty  # only change this
        y = coord[1] - tx  # only change this
        w = coord[2]
        h = coord[3]

        if x < 0:
            if x + w <= 0:
                return None
            w = w + x
            x = 0
        elif x > im_new.shape[1]:  # object outside the cropped image
            return None

        if y < 0:
            if y + h <= 0:
                return None
            h = h + y
            y = 0
        elif y > im_new.shape[0]:  # object outside the cropped image
            return None

        if (x is not None) and (x + w > im_new.shape[1]):  # box outside the cropped image
            w = im_new.shape[1] - x

        if (y is not None) and (y + h > im_new.shape[0]):  # box outside the cropped image
            h = im_new.shape[0] - y

        if (w / (h + 1.) > thresh_wh2) or (h / (w + 1.) > thresh_wh2):  # object shape strange: too narrow
            # tlx.logging.info('xx', w, h)
            return None

        if (w / (im_new.shape[1] * 1.) < thresh_wh) or (h / (im_new.shape[0] * 1.) <
                                                        thresh_wh):  # object shape strange: too narrow
            # tlx.logging.info('yy', w, im_new.shape[1], h, im_new.shape[0])
            return None

        coord = [x, y, w, h]

        ## convert back if input format is center.
        if is_center:
            coord = obj_box_coord_upleft_to_centroid(coord)

        return coord

    coords_new = list()
    classes_new = list()
    for i, _ in enumerate(coords):
        coord = coords[i]

        if len(coord) != 4:
            raise AssertionError("coordinate should be 4 values : [x, y, w, h]")

        if is_rescale:
            # for scaled coord, upscaled before process and scale back in the end.
            coord = obj_box_coord_scale_to_pixelunit(coord, im.shape)
            coord = _get_coord(coord)
            if coord is not None:
                coord = obj_box_coord_rescale(coord, im_new.shape)
                coords_new.append(coord)
                classes_new.append(classes[i])
        else:
            coord = _get_coord(coord)
            if coord is not None:
                coords_new.append(coord)
                classes_new.append(classes[i])
    return im_new, classes_new, coords_new


def obj_box_zoom(
    im, classes=None, coords=None, zoom_range=(0.9, 1.1), row_index=0, col_index=1, channel_index=2,
    fill_mode='nearest', cval=0., order=1, is_rescale=False, is_center=False, is_random=False, thresh_wh=0.02,
    thresh_wh2=12.
):
    """Zoom in and out of a single image, randomly or non-randomly, and compute the new bounding box coordinates.
    Objects outside the cropped image will be removed.

    Parameters
    -----------
    im : numpy.array
        An image with dimension of [row, col, channel] (default).
    classes : list of int or None
        Class IDs.
    coords : list of list of 4 int/float or None
        Coordinates [[x, y, w, h], [x, y, w, h], ...].
    zoom_range row_index col_index channel_index is_random fill_mode cval and order : see ``tlx.prepro.zoom``.
    is_rescale : boolean
        Set to True, if the input coordinates are rescaled to [0, 1]. Default is False.
    is_center : boolean
        Set to True, if the x and y of coordinates are the centroid. (i.e. darknet format). Default is False.
    thresh_wh : float
        Threshold, remove the box if its ratio of width(height) to image size less than the threshold.
    thresh_wh2 : float
        Threshold, remove the box if its ratio of width to height or vice verse higher than the threshold.

    Returns
    -------
    numpy.array
        A processed image
    list of int
        A list of classes
    list of list of 4 numbers
        A list of new bounding boxes.

    """
    if classes is None:
        classes = []
    if coords is None:
        coords = []

    if len(zoom_range) != 2:
        raise Exception('zoom_range should be a tuple or list of two floats. ' 'Received arg: ', zoom_range)
    if is_random:
        if zoom_range[0] == 1 and zoom_range[1] == 1:
            zx, zy = 1, 1
            tlx.logging.info(" random_zoom : not zoom in/out")
        else:
            zx, zy = np.random.uniform(zoom_range[0], zoom_range[1], 2)
    else:
        zx, zy = zoom_range
    # tlx.logging.info(zx, zy)
    zoom_matrix = np.array([[zx, 0, 0], [0, zy, 0], [0, 0, 1]])

    h, w = im.shape[row_index], im.shape[col_index]
    transform_matrix = transform_matrix_offset_center(zoom_matrix, h, w)
    im_new = affine_transform(im, transform_matrix, channel_index, fill_mode, cval, order)

    # modified from obj_box_crop
    def _get_coord(coord):
        """Input pixel-unit [x, y, w, h] format, then make sure [x, y] it is the up-left coordinates,
        before getting the new coordinates.
        Boxes outsides the cropped image will be removed.

        """
        if is_center:
            coord = obj_box_coord_centroid_to_upleft(coord)

        # ======= pixel unit format and upleft, w, h ==========
        x = (coord[0] - im.shape[1] / 2) / zy + im.shape[1] / 2  # only change this
        y = (coord[1] - im.shape[0] / 2) / zx + im.shape[0] / 2  # only change this
        w = coord[2] / zy  # only change this
        h = coord[3] / zx  # only change thisS

        if x < 0:
            if x + w <= 0:
                return None
            w = w + x
            x = 0
        elif x > im_new.shape[1]:  # object outside the cropped image
            return None

        if y < 0:
            if y + h <= 0:
                return None
            h = h + y
            y = 0
        elif y > im_new.shape[0]:  # object outside the cropped image
            return None

        if (x is not None) and (x + w > im_new.shape[1]):  # box outside the cropped image
            w = im_new.shape[1] - x

        if (y is not None) and (y + h > im_new.shape[0]):  # box outside the cropped image
            h = im_new.shape[0] - y

        if (w / (h + 1.) > thresh_wh2) or (h / (w + 1.) > thresh_wh2):  # object shape strange: too narrow
            # tlx.logging.info('xx', w, h)
            return None

        if (w / (im_new.shape[1] * 1.) < thresh_wh) or (h / (im_new.shape[0] * 1.) <
                                                        thresh_wh):  # object shape strange: too narrow
            # tlx.logging.info('yy', w, im_new.shape[1], h, im_new.shape[0])
            return None

        coord = [x, y, w, h]

        # convert back if input format is center.
        if is_center:
            coord = obj_box_coord_upleft_to_centroid(coord)

        return coord

    coords_new = list()
    classes_new = list()
    for i, _ in enumerate(coords):
        coord = coords[i]

        if len(coord) != 4:
            raise AssertionError("coordinate should be 4 values : [x, y, w, h]")

        if is_rescale:
            # for scaled coord, upscaled before process and scale back in the end.
            coord = obj_box_coord_scale_to_pixelunit(coord, im.shape)
            coord = _get_coord(coord)
            if coord is not None:
                coord = obj_box_coord_rescale(coord, im_new.shape)
                coords_new.append(coord)
                classes_new.append(classes[i])
        else:
            coord = _get_coord(coord)
            if coord is not None:
                coords_new.append(coord)
                classes_new.append(classes[i])
    return im_new, classes_new, coords_new


def pad_sequences(sequences, maxlen=None, dtype='int32', padding='post', truncating='pre', value=0.):
    """Pads each sequence to the same length:
    the length of the longest sequence.
    If maxlen is provided, any sequence longer
    than maxlen is truncated to maxlen.
    Truncation happens off either the beginning (default) or
    the end of the sequence.
    Supports post-padding and pre-padding (default).

    Parameters
    ----------
    sequences : list of list of int
        All sequences where each row is a sequence.
    maxlen : int
        Maximum length.
    dtype : numpy.dtype or str
        Data type to cast the resulting sequence.
    padding : str
        Either 'pre' or 'post', pad either before or after each sequence.
    truncating : str
        Either 'pre' or 'post', remove values from sequences larger than maxlen either in the beginning or in the end of the sequence
    value : float
        Value to pad the sequences to the desired value.

    Returns
    ----------
    x : numpy.array
        With dimensions (number_of_sequences, maxlen)

    Examples
    ----------
    >>> sequences = [[1,1,1,1,1],[2,2,2],[3,3]]
    >>> sequences = pad_sequences(sequences, maxlen=None, dtype='int32',
    ...                  padding='post', truncating='pre', value=0.)
    [[1 1 1 1 1]
     [2 2 2 0 0]
     [3 3 0 0 0]]

    """
    lengths = [len(s) for s in sequences]

    nb_samples = len(sequences)
    if maxlen is None:
        maxlen = np.max(lengths)

    # take the sample shape from the first non empty sequence
    # checking for consistency in the main loop below.
    sample_shape = tuple()
    for s in sequences:
        if len(s) > 0:
            sample_shape = np.asarray(s).shape[1:]
            break

    x = (np.ones((nb_samples, maxlen) + sample_shape) * value).astype(dtype)
    for idx, s in enumerate(sequences):
        if len(s) == 0:
            continue  # empty list was found
        if truncating == 'pre':
            trunc = s[-maxlen:]
        elif truncating == 'post':
            trunc = s[:maxlen]
        else:
            raise ValueError('Truncating type "%s" not understood' % truncating)

        # check `trunc` has expected shape
        trunc = np.asarray(trunc, dtype=dtype)
        if trunc.shape[1:] != sample_shape:
            raise ValueError(
                'Shape of sample %s of sequence at position %s is different from expected shape %s' %
                (trunc.shape[1:], idx, sample_shape)
            )

        if padding == 'post':
            x[idx, :len(trunc)] = trunc
        elif padding == 'pre':
            x[idx, -len(trunc):] = trunc
        else:
            raise ValueError('Padding type "%s" not understood' % padding)
    return x.tolist()


def remove_pad_sequences(sequences, pad_id=0):
    """Remove padding.

    Parameters
    -----------
    sequences : list of list of int
        All sequences where each row is a sequence.
    pad_id : int
        The pad ID.

    Returns
    ----------
    list of list of int
        The processed sequences.

    Examples
    ----------
    >>> sequences = [[2,3,4,0,0], [5,1,2,3,4,0,0,0], [4,5,0,2,4,0,0,0]]
    >>> print(remove_pad_sequences(sequences, pad_id=0))
    [[2, 3, 4], [5, 1, 2, 3, 4], [4, 5, 0, 2, 4]]

    """
    sequences_out = copy.deepcopy(sequences)

    for i, _ in enumerate(sequences):
        # for j in range(len(sequences[i])):
        #     if sequences[i][j] == pad_id:
        #         sequences_out[i] = sequences_out[i][:j]
        #         break
        for j in range(1, len(sequences[i])):
            if sequences[i][-j] != pad_id:
                sequences_out[i] = sequences_out[i][0:-j + 1]
                break

    return sequences_out


def process_sequences(sequences, end_id=0, pad_val=0, is_shorten=True, remain_end_id=False):
    """Set all tokens(ids) after END token to the padding value, and then shorten (option) it to the maximum sequence length in this batch.

    Parameters
    -----------
    sequences : list of list of int
        All sequences where each row is a sequence.
    end_id : int
        The special token for END.
    pad_val : int
        Replace the `end_id` and the IDs after `end_id` to this value.
    is_shorten : boolean
        Shorten the sequences. Default is True.
    remain_end_id : boolean
        Keep an `end_id` in the end. Default is False.

    Returns
    ----------
    list of list of int
        The processed sequences.

    Examples
    ---------
    >>> sentences_ids = [[4, 3, 5, 3, 2, 2, 2, 2],  <-- end_id is 2
    ...                  [5, 3, 9, 4, 9, 2, 2, 3]]  <-- end_id is 2
    >>> sentences_ids = precess_sequences(sentences_ids, end_id=vocab.end_id, pad_val=0, is_shorten=True)
    [[4, 3, 5, 3, 0], [5, 3, 9, 4, 9]]

    """
    max_length = 0
    for _, seq in enumerate(sequences):
        is_end = False
        for i_w, n in enumerate(seq):
            if n == end_id and is_end == False:  # 1st time to see end_id
                is_end = True
                if max_length < i_w:
                    max_length = i_w
                if remain_end_id is False:
                    seq[i_w] = pad_val  # set end_id to pad_val
            elif is_end ==True:
                seq[i_w] = pad_val

    if remain_end_id is True:
        max_length += 1
    if is_shorten:
        for i, seq in enumerate(sequences):
            sequences[i] = seq[:max_length]
    return sequences


def sequences_add_start_id(sequences, start_id=0, remove_last=False):
    """Add special start token(id) in the beginning of each sequence.

    Parameters
    ------------
    sequences : list of list of int
        All sequences where each row is a sequence.
    start_id : int
        The start ID.
    remove_last : boolean
        Remove the last value of each sequences. Usually be used for removing the end ID.

    Returns
    ----------
    list of list of int
        The processed sequences.

    Examples
    ---------
    >>> sentences_ids = [[4,3,5,3,2,2,2,2], [5,3,9,4,9,2,2,3]]
    >>> sentences_ids = sequences_add_start_id(sentences_ids, start_id=2)
    [[2, 4, 3, 5, 3, 2, 2, 2, 2], [2, 5, 3, 9, 4, 9, 2, 2, 3]]
    >>> sentences_ids = sequences_add_start_id(sentences_ids, start_id=2, remove_last=True)
    [[2, 4, 3, 5, 3, 2, 2, 2], [2, 5, 3, 9, 4, 9, 2, 2]]

    For Seq2seq

    >>> input = [a, b, c]
    >>> target = [x, y, z]
    >>> decode_seq = [start_id, a, b] <-- sequences_add_start_id(input, start_id, True)

    """
    sequences_out = [[] for _ in range(len(sequences))]  #[[]] * len(sequences)
    for i, _ in enumerate(sequences):
        if remove_last:
            sequences_out[i] = [start_id] + sequences[i][:-1]
        else:
            sequences_out[i] = [start_id] + sequences[i]
    return sequences_out


def sequences_add_end_id(sequences, end_id=888):
    """Add special end token(id) in the end of each sequence.

    Parameters
    -----------
    sequences : list of list of int
        All sequences where each row is a sequence.
    end_id : int
        The end ID.

    Returns
    ----------
    list of list of int
        The processed sequences.

    Examples
    ---------
    >>> sequences = [[1,2,3],[4,5,6,7]]
    >>> print(sequences_add_end_id(sequences, end_id=999))
    [[1, 2, 3, 999], [4, 5, 6, 999]]

    """
    sequences_out = [[] for _ in range(len(sequences))]  #[[]] * len(sequences)
    for i, _ in enumerate(sequences):
        sequences_out[i] = sequences[i] + [end_id]
    return sequences_out


def sequences_add_end_id_after_pad(sequences, end_id=888, pad_id=0):
    """Add special end token(id) in the end of each sequence.

    Parameters
    -----------
    sequences : list of list of int
        All sequences where each row is a sequence.
    end_id : int
        The end ID.
    pad_id : int
        The pad ID.

    Returns
    ----------
    list of list of int
        The processed sequences.

    Examples
    ---------
    >>> sequences = [[1,2,0,0], [1,2,3,0], [1,2,3,4]]
    >>> print(sequences_add_end_id_after_pad(sequences, end_id=99, pad_id=0))
    [[1, 2, 99, 0], [1, 2, 3, 99], [1, 2, 3, 4]]

    """
    # sequences_out = [[] for _ in range(len(sequences))]#[[]] * len(sequences)

    sequences_out = copy.deepcopy(sequences)
    # # add a pad to all
    # for i in range(len(sequences)):
    #     for j in range(len(sequences[i])):
    #         sequences_out[i].append(pad_id)
    # # pad -- > end
    # max_len = 0

    for i, v in enumerate(sequences):
        for j, _v2 in enumerate(v):
            if sequences[i][j] == pad_id:
                sequences_out[i][j] = end_id
                # if j > max_len:
                #     max_len = j
                break

    # # remove pad if too long
    # for i in range(len(sequences)):
    #     for j in range(len(sequences[i])):
    #         sequences_out[i] = sequences_out[i][:max_len+1]
    return sequences_out


def sequences_get_mask(sequences, pad_val=0):
    """Return mask for sequences.

    Parameters
    -----------
    sequences : list of list of int
        All sequences where each row is a sequence.
    pad_val : int
        The pad value.

    Returns
    ----------
    list of list of int
        The mask.

    Examples
    ---------
    >>> sentences_ids = [[4, 0, 5, 3, 0, 0],
    ...                  [5, 3, 9, 4, 9, 0]]
    >>> mask = sequences_get_mask(sentences_ids, pad_val=0)
    [[1 1 1 1 0 0]
     [1 1 1 1 1 0]]

    """
    mask = np.ones_like(sequences)
    for i, seq in enumerate(sequences):
        for i_w in reversed(range(len(seq))):
            if seq[i_w] == pad_val:
                mask[i, i_w] = 0
            else:
                break  # <-- exit the for loop, prepcess next sequence
    return mask


def keypoint_random_crop(image, annos, mask=None, size=(368, 368)):
    """Randomly crop an image and corresponding keypoints without influence scales, given by ``keypoint_random_resize_shortestedge``.

    Parameters
    -----------
    image : 3 channel image
        The given image for augmentation.
    annos : list of list of floats
        The keypoints annotation of people.
    mask : single channel image or None
        The mask if available.
    size : tuple of int
        The size of returned image.

    Returns
    ----------
    preprocessed image, annotation, mask

    """

    _target_height = size[0]
    _target_width = size[1]
    target_size = (_target_width, _target_height)

    if len(np.shape(image)) == 2:
        image = cv2.cvtColor(image, cv2.COLOR_GRAY2RGB)
    height, width, _ = np.shape(image)

    for _ in range(50):
        x = random.randrange(0, width - target_size[0]) if width > target_size[0] else 0
        y = random.randrange(0, height - target_size[1]) if height > target_size[1] else 0

        # check whether any face is inside the box to generate a reasonably-balanced datasets
        for joint in annos:
            if x <= joint[0][0] < x + target_size[0] and y <= joint[0][1] < y + target_size[1]:
                break

    def pose_crop(image, annos, mask, x, y, w, h):  # TODO : speed up with affine transform
        # adjust image
        target_size = (w, h)

        img = image
        resized = img[y:y + target_size[1], x:x + target_size[0], :]
        resized_mask = mask[y:y + target_size[1], x:x + target_size[0]]
        # adjust meta data
        adjust_joint_list = []
        for joint in annos:
            adjust_joint = []
            for point in joint:
                if point[0] < -10 or point[1] < -10:
                    adjust_joint.append((-1000, -1000))
                    continue
                new_x, new_y = point[0] - x, point[1] - y
                # should not crop outside the image
                if new_x > w - 1 or new_y > h - 1:
                    adjust_joint.append((-1000, -1000))
                    continue
                adjust_joint.append((new_x, new_y))
            adjust_joint_list.append(adjust_joint)

        return resized, adjust_joint_list, resized_mask

    return pose_crop(image, annos, mask, x, y, target_size[0], target_size[1])


def keypoint_resize_random_crop(image, annos, mask=None, size=(368, 368)):
    """Reszie the image to make either its width or height equals to the given sizes.
    Then randomly crop image without influence scales.
    Resize the image match with the minimum size before cropping, this API will change the zoom scale of object.

    Parameters
    -----------
    image : 3 channel image
        The given image for augmentation.
    annos : list of list of floats
        The keypoints annotation of people.
    mask : single channel image or None
        The mask if available.
    size : tuple of int
        The size (height, width) of returned image.

    Returns
    ----------
    preprocessed image, annos, mask

    """

    if len(np.shape(image)) == 2:
        image = cv2.cvtColor(image, cv2.COLOR_GRAY2RGB)

    def resize_image(image, annos, mask, target_width, target_height):
        """Reszie image

        Parameters
        -----------
        image : 3 channel image
            The given image.
        annos : list of list of floats
            Keypoints of people
        mask : single channel image or None
            The mask if available.
        target_width : int
            Expected width of returned image.
        target_height : int
            Expected height of returned image.

        Returns
        ----------
        preprocessed input image, annos, mask

        """
        y, x, _ = np.shape(image)

        ratio_y = target_height / y
        ratio_x = target_width / x

        new_joints = []
        # update meta
        for people in annos:
            new_keypoints = []
            for keypoints in people:
                if keypoints[0] < 0 or keypoints[1] < 0:
                    new_keypoints.append((-1000, -1000))
                    continue
                pts = (int(keypoints[0] * ratio_x + 0.5), int(keypoints[1] * ratio_y + 0.5))
                if pts[0] > target_width - 1 or pts[1] > target_height - 1:
                    new_keypoints.append((-1000, -1000))
                    continue

                new_keypoints.append(pts)
            new_joints.append(new_keypoints)
        annos = new_joints

        new_image = cv2.resize(image, (target_width, target_height), interpolation=cv2.INTER_AREA)
        if mask is not None:
            new_mask = cv2.resize(mask, (target_width, target_height), interpolation=cv2.INTER_AREA)
            return new_image, annos, new_mask
        else:
            return new_image, annos, None

    _target_height = size[0]
    _target_width = size[1]

    if len(np.shape(image)) == 2:
        image = cv2.cvtColor(image, cv2.COLOR_GRAY2RGB)
    input_height, input_width, _ = np.shape(image)

    vertical_ratio = _target_height / input_height
    horizontal_ratio = _target_width / input_width

    rescale_ratio = max(vertical_ratio, horizontal_ratio)

    image, annos, mask = resize_image(
        image, annos, mask, round(input_width * rescale_ratio), round(input_height * rescale_ratio)
    )

    # At this point we should have input image which matches at least target
    # height or target width, while the other dimensions larger than target.
    new_height, new_width, _ = np.shape(image)

    if new_height > _target_height:
        crop_range_y = np.random.randint(0, new_height - _target_height)
        image = image[crop_range_y:crop_range_y + _target_height, :, :]
        if mask is not None:
            mask = mask[crop_range_y:crop_range_y + _target_height, :]
        new_joints = []

        for people in annos:  # TODO : speed up with affine transform
            new_keypoints = []
            for keypoints in people:

                # case orginal points are not usable
                if keypoints[1] >= crop_range_y and keypoints[1] <= crop_range_y + _target_height - 1:
                    pts = (int(keypoints[0]), int(keypoints[1] - crop_range_y))
                else:
                    pts = (-1000, -1000)
                new_keypoints.append(pts)

            new_joints.append(new_keypoints)
        annos = new_joints

    elif new_width > _target_width:
        crop_range_x = np.random.randint(0, new_width - _target_width)
        image = image[:, crop_range_x:crop_range_x + _target_width, :]
        if mask is not None:
            mask = mask[:, crop_range_x:crop_range_x + _target_width]
        new_joints = []

        for people in annos:
            new_keypoints = []
            for keypoints in people:

                # case orginal points are not usable
                if keypoints[0] >= crop_range_x and keypoints[0] <= crop_range_x + _target_width - 1:
                    pts = (int(keypoints[0] - crop_range_x), int(keypoints[1]))
                else:
                    pts = (-1000, -1000)
                new_keypoints.append(pts)

            new_joints.append(new_keypoints)
        annos = new_joints

    if mask is not None:
        return image, annos, mask
    else:
        return image, annos, None


def keypoint_random_rotate(image, annos, mask=None, rg=15.):
    """Rotate an image and corresponding keypoints.

    Parameters
    -----------
    image : 3 channel image
        The given image for augmentation.
    annos : list of list of floats
        The keypoints annotation of people.
    mask : single channel image or None
        The mask if available.
    rg : int or float
        Degree to rotate, usually 0 ~ 180.

    Returns
    ----------
    preprocessed image, annos, mask

    """

    def _rotate_coord(shape, newxy, point, angle):
        angle = -1 * angle / 180.0 * math.pi
        ox, oy = shape
        px, py = point
        ox /= 2
        oy /= 2
        qx = math.cos(angle) * (px - ox) - math.sin(angle) * (py - oy)
        qy = math.sin(angle) * (px - ox) + math.cos(angle) * (py - oy)
        new_x, new_y = newxy
        qx += ox - new_x
        qy += oy - new_y
        return int(qx + 0.5), int(qy + 0.5)

    def _largest_rotated_rect(w, h, angle):
        """
        Get largest rectangle after rotation.
        http://stackoverflow.com/questions/16702966/rotate-image-and-crop-out-black-borders
        """
        angle = angle / 180.0 * math.pi
        if w <= 0 or h <= 0:
            return 0, 0

        width_is_longer = w >= h
        side_long, side_short = (w, h) if width_is_longer else (h, w)

        # since the solutions for angle, -angle and 180-angle are all the same,
        # if suffices to look at the first quadrant and the absolute values of sin,cos:
        sin_a, cos_a = abs(math.sin(angle)), abs(math.cos(angle))
        if side_short <= 2. * sin_a * cos_a * side_long:
            # half constrained case: two crop corners touch the longer side,
            #   the other two corners are on the mid-line parallel to the longer line
            x = 0.5 * side_short
            wr, hr = (x / sin_a, x / cos_a) if width_is_longer else (x / cos_a, x / sin_a)
        else:
            # fully constrained case: crop touches all 4 sides
            cos_2a = cos_a * cos_a - sin_a * sin_a
            wr, hr = (w * cos_a - h * sin_a) / cos_2a, (h * cos_a - w * sin_a) / cos_2a
        return int(np.round(wr)), int(np.round(hr))

    img_shape = np.shape(image)
    height = img_shape[0]
    width = img_shape[1]
    deg = np.random.uniform(-rg, rg)

    img = image
    center = (img.shape[1] * 0.5, img.shape[0] * 0.5)  # x, y
    rot_m = cv2.getRotationMatrix2D((int(center[0]), int(center[1])), deg, 1)
    ret = cv2.warpAffine(img, rot_m, img.shape[1::-1], flags=cv2.INTER_AREA, borderMode=cv2.BORDER_CONSTANT)
    if img.ndim == 3 and ret.ndim == 2:
        ret = ret[:, :, np.newaxis]
    neww, newh = _largest_rotated_rect(ret.shape[1], ret.shape[0], deg)
    neww = min(neww, ret.shape[1])
    newh = min(newh, ret.shape[0])
    newx = int(center[0] - neww * 0.5)
    newy = int(center[1] - newh * 0.5)
    # print(ret.shape, deg, newx, newy, neww, newh)
    img = ret[newy:newy + newh, newx:newx + neww]
    # adjust meta data
    adjust_joint_list = []
    for joint in annos:  # TODO : speed up with affine transform
        adjust_joint = []
        for point in joint:
            if point[0] < -100 or point[1] < -100:
                adjust_joint.append((-1000, -1000))
                continue

            x, y = _rotate_coord((width, height), (newx, newy), point, deg)

            if x > neww - 1 or y > newh - 1:
                adjust_joint.append((-1000, -1000))
                continue
            if x < 0 or y < 0:
                adjust_joint.append((-1000, -1000))
                continue

            adjust_joint.append((x, y))
        adjust_joint_list.append(adjust_joint)
    joint_list = adjust_joint_list

    if mask is not None:
        msk = mask
        center = (msk.shape[1] * 0.5, msk.shape[0] * 0.5)  # x, y
        rot_m = cv2.getRotationMatrix2D((int(center[0]), int(center[1])), deg, 1)
        ret = cv2.warpAffine(msk, rot_m, msk.shape[1::-1], flags=cv2.INTER_AREA, borderMode=cv2.BORDER_CONSTANT)
        if msk.ndim == 3 and msk.ndim == 2:
            ret = ret[:, :, np.newaxis]
        neww, newh = _largest_rotated_rect(ret.shape[1], ret.shape[0], deg)
        neww = min(neww, ret.shape[1])
        newh = min(newh, ret.shape[0])
        newx = int(center[0] - neww * 0.5)
        newy = int(center[1] - newh * 0.5)
        # print(ret.shape, deg, newx, newy, neww, newh)
        msk = ret[newy:newy + newh, newx:newx + neww]
        return img, joint_list, msk
    else:
        return img, joint_list, None


def keypoint_random_flip(
    image, annos, mask=None, prob=0.5, flip_list=(0, 1, 5, 6, 7, 2, 3, 4, 11, 12, 13, 8, 9, 10, 15, 14, 17, 16, 18)
):
    """Flip an image and corresponding keypoints.

    Parameters
    -----------
    image : 3 channel image
        The given image for augmentation.
    annos : list of list of floats
        The keypoints annotation of people.
    mask : single channel image or None
        The mask if available.
    prob : float, 0 to 1
        The probability to flip the image, if 1, always flip the image.
    flip_list : tuple of int
        Denotes how the keypoints number be changed after flipping which is required for pose estimation task.
        The left and right body should be maintained rather than switch.
        (Default COCO format).
        Set to an empty tuple if you don't need to maintain left and right information.

    Returns
    ----------
    preprocessed image, annos, mask

    """

    _prob = np.random.uniform(0, 1.0)
    if _prob < prob:
        return image, annos, mask

    _, width, _ = np.shape(image)
    image = cv2.flip(image, 1)
    mask = cv2.flip(mask, 1)
    new_joints = []
    for people in annos:  # TODO : speed up with affine transform
        new_keypoints = []
        for k in flip_list:
            point = people[k]
            if point[0] < 0 or point[1] < 0:
                new_keypoints.append((-1000, -1000))
                continue
            if point[0] > image.shape[1] - 1 or point[1] > image.shape[0] - 1:
                new_keypoints.append((-1000, -1000))
                continue
            if (width - point[0]) > image.shape[1] - 1:
                new_keypoints.append((-1000, -1000))
                continue
            new_keypoints.append((width - point[0], point[1]))
        new_joints.append(new_keypoints)
    annos = new_joints

    return image, annos, mask


def keypoint_random_resize(image, annos, mask=None, zoom_range=(0.8, 1.2)):
    """Randomly resize an image and corresponding keypoints.
    The height and width of image will be changed independently, so the scale will be changed.

    Parameters
    -----------
    image : 3 channel image
        The given image for augmentation.
    annos : list of list of floats
        The keypoints annotation of people.
    mask : single channel image or None
        The mask if available.
    zoom_range : tuple of two floats
        The minimum and maximum factor to zoom in or out, e.g (0.5, 1) means zoom out 1~2 times.

    Returns
    ----------
    preprocessed image, annos, mask

    """
    height = image.shape[0]
    width = image.shape[1]
    _min, _max = zoom_range
    scalew = np.random.uniform(_min, _max)
    scaleh = np.random.uniform(_min, _max)

    neww = int(width * scalew)
    newh = int(height * scaleh)

    dst = cv2.resize(image, (neww, newh), interpolation=cv2.INTER_AREA)
    if mask is not None:
        mask = cv2.resize(mask, (neww, newh), interpolation=cv2.INTER_AREA)
    # adjust meta data
    adjust_joint_list = []
    for joint in annos:  # TODO : speed up with affine transform
        adjust_joint = []
        for point in joint:
            if point[0] < -100 or point[1] < -100:
                adjust_joint.append((-1000, -1000))
                continue
            adjust_joint.append((int(point[0] * scalew + 0.5), int(point[1] * scaleh + 0.5)))
        adjust_joint_list.append(adjust_joint)
    if mask is not None:
        return dst, adjust_joint_list, mask
    else:
        return dst, adjust_joint_list, None


def keypoint_random_resize_shortestedge(
    image, annos, mask=None, min_size=(368, 368), zoom_range=(0.8, 1.2), pad_val=(0, 0, np.random.uniform(0.0, 1.0))
):
    """Randomly resize an image and corresponding keypoints based on shorter edgeself.
    If the resized image is smaller than `min_size`, uses padding to make shape matchs `min_size`.
    The height and width of image will be changed together, the scale would not be changed.

    Parameters
    -----------
    image : 3 channel image
        The given image for augmentation.
    annos : list of list of floats
        The keypoints annotation of people.
    mask : single channel image or None
        The mask if available.
    min_size : tuple of two int
        The minimum size of height and width.
    zoom_range : tuple of two floats
        The minimum and maximum factor to zoom in or out, e.g (0.5, 1) means zoom out 1~2 times.
    pad_val : int/float, or tuple of int or random function
        The three padding values for RGB channels respectively.

    Returns
    ----------
    preprocessed image, annos, mask

    """

    _target_height = min_size[0]
    _target_width = min_size[1]

    if len(np.shape(image)) == 2:
        image = cv2.cvtColor(image, cv2.COLOR_GRAY2RGB)
    height, width, _ = np.shape(image)

    ratio_w = _target_width / width
    ratio_h = _target_height / height
    ratio = min(ratio_w, ratio_h)
    target_size = int(min(width * ratio + 0.5, height * ratio + 0.5))
    random_target = np.random.uniform(zoom_range[0], zoom_range[1])
    target_size = int(target_size * random_target)

    # target_size = int(min(_network_w, _network_h) * random.uniform(0.7, 1.5))

    def pose_resize_shortestedge(image, annos, mask, target_size):
        """ """
        # _target_height = 368
        # _target_width = 368
        # img = image
        height, width, _ = np.shape(image)

        # adjust image
        scale = target_size / min(height, width)
        if height < width:
            newh, neww = target_size, int(scale * width + 0.5)
        else:
            newh, neww = int(scale * height + 0.5), target_size

        dst = cv2.resize(image, (neww, newh), interpolation=cv2.INTER_AREA)
        mask = cv2.resize(mask, (neww, newh), interpolation=cv2.INTER_AREA)
        pw = ph = 0
        if neww < _target_width or newh < _target_height:
            pw = max(0, (_target_width - neww) // 2)
            ph = max(0, (_target_height - newh) // 2)
            mw = (_target_width - neww) % 2
            mh = (_target_height - newh) % 2
            # color = np.random.uniform(0.0, 1.0)
            dst = cv2.copyMakeBorder(dst, ph, ph + mh, pw, pw + mw, cv2.BORDER_CONSTANT, value=pad_val)  #(0, 0, color))
            if mask is not None:
                mask = cv2.copyMakeBorder(mask, ph, ph + mh, pw, pw + mw, cv2.BORDER_CONSTANT, value=1)
        # adjust meta data
        adjust_joint_list = []
        for joint in annos:  # TODO : speed up with affine transform
            adjust_joint = []
            for point in joint:
                if point[0] < -100 or point[1] < -100:
                    adjust_joint.append((-1000, -1000))
                    continue
                # if point[0] <= 0 or point[1] <= 0 or int(point[0]*scale+0.5) > neww or int(point[1]*scale+0.5) > newh:
                #     adjust_joint.append((-1, -1))
                #     continue
                adjust_joint.append((int(point[0] * scale + 0.5) + pw, int(point[1] * scale + 0.5) + ph))
            adjust_joint_list.append(adjust_joint)
        if mask is not None:
            return dst, adjust_joint_list, mask
        else:
            return dst, adjust_joint_list, None

    return pose_resize_shortestedge(image, annos, mask, target_size)<|MERGE_RESOLUTION|>--- conflicted
+++ resolved
@@ -22,13 +22,9 @@
 from skimage.morphology import erosion as _erosion
 from skimage.transform import resize
 
-<<<<<<< HEAD
-import tensorlayerx as tl
+
+import tensorlayerx as tlx
 from tensorlayerx.utils.lazy_imports import LazyImport
-=======
-import tensorlayerx as tlx
-from tensorlayerx.lazy_imports import LazyImport
->>>>>>> f71c397e
 
 cv2 = LazyImport("cv2")
 
