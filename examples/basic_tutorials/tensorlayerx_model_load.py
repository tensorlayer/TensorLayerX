#! /usr/bin/python
# -*- coding: utf-8 -*-

import os
# os.environ['TL_BACKEND'] = 'tensorflow'
<<<<<<< HEAD
os.environ['TL_BACKEND'] = 'jittor'
=======
>>>>>>> d2260b91
# os.environ['TL_BACKEND'] = 'paddle'
# os.environ['TL_BACKEND'] = 'mindspore'
os.environ['TL_BACKEND'] = 'torch'

import tensorlayerx as tlx
from tensorlayerx.nn import Module
from tensorlayerx.nn import Linear, Dropout, Conv2d, MaxPool2d, Flatten

class CustomModel(Module):

    def __init__(self):
        super(CustomModel, self).__init__()
        self.dropout1 = Dropout(p=0.2)
        self.linear1 = Linear(out_features=800, act=tlx.nn.ReLU, in_features=784, name='linear1')
        self.dropout2 = Dropout(p=0.8)
        self.linear2 = Linear(out_features=800, act=tlx.nn.ReLU, in_features=800, name='linear2')
        self.dropout3 = Dropout(p=0.8)
        self.linear3 = Linear(out_features=10, act=tlx.nn.ReLU, in_features=800, name='linear3')

    def forward(self, x, foo=None):
        z = self.dropout1(x)
        z = self.linear1(z)
        z = self.dropout2(z)
        z = self.linear2(z)
        z = self.dropout3(z)
        out = self.linear3(z)
        if foo is not None:
            out = tlx.relu(out)
        return out


class CNN(Module):

    def __init__(self):
        super(CNN, self).__init__()
        # weights init
        W_init = tlx.nn.initializers.truncated_normal(stddev=5e-2)
        W_init2 = tlx.nn.initializers.truncated_normal(stddev=0.04)
        b_init2 = tlx.nn.initializers.constant(value=0.1)

        self.conv1 = Conv2d(64, (5, 5), (2, 2), padding='SAME', W_init=W_init, name='conv1', in_channels=3)
        # self.bn = BatchNorm2d(num_features=64, act=tlx.nn.ReLU)
        self.maxpool1 = MaxPool2d((3, 3), (2, 2), padding='SAME', name='pool1')

        self.conv2 = Conv2d(
            64, (5, 5), (2, 2), padding='SAME', act=tlx.nn.ReLU, W_init=W_init, b_init=None, name='conv2', in_channels=64
        )
        self.maxpool2 = MaxPool2d((3, 3), (2, 2), padding='SAME', name='pool2')

        self.flatten = Flatten(name='flatten')
        self.linear1 = Linear(384, act=tlx.nn.ReLU, W_init=W_init2, b_init=b_init2, name='linear1', in_features=256)
        self.linear2 = Linear(192, act=tlx.nn.ReLU, W_init=W_init2, b_init=b_init2, name='linear2', in_features=384)
        self.linear3 = Linear(10, act=None, W_init=W_init2, name='linear3', in_features=192)

    def forward(self, x):
        z = self.conv1(x)
        print("conv1 outputs:", z[1, :, :, 1])
        z = self.maxpool1(z)
        # print("maxpool outputs:", z[1, :, :, 1])
        z = self.conv2(z)
        # print("conv2 outputs:", z[1, :, :, 1])
        z = self.maxpool2(z)
        # print("max2 outputs:", z[1, :, :, 1])
        z = self.flatten(z)
        z = self.linear1(z)
        z = self.linear2(z)
        z = self.linear3(z)
        return z


# # TODO The MLP model was saved to the standard npz_dict format after training at the TensorFlow backend
# #  and imported into TensorFlow/PyTorch/PaddlePaddle/MindSpore.
# MLP = CustomModel()
# # MLP.save_standard_weights('./model.npz')
# MLP.load_standard_weights('./model.npz', weights_from='tensorflow', weights_to='mindspore')
# MLP.set_eval()
# inputs = tlx.layers.Input(shape=(10, 784))
# output = MLP(inputs)
# print(output)

# TODO The CNN model was saved to the standard npz_dict format after training at the TensorFlow backend
#  and imported into TensorFlow/PyTorch/PaddlePaddle/MindSpore.
cnn = CNN()
# cnn.save_standard_weights('./cnn.npz')
cnn.load_standard_weights('./cnn.npz', weights_from='torch', weights_to='tensorflow', skip= True)
cnn.set_eval()

inputs = tlx.nn.Input(shape=(10, 28, 28, 3), dtype=tlx.float32)
outputs = cnn(inputs)
# print(outputs)<|MERGE_RESOLUTION|>--- conflicted
+++ resolved
@@ -3,10 +3,6 @@
 
 import os
 # os.environ['TL_BACKEND'] = 'tensorflow'
-<<<<<<< HEAD
-os.environ['TL_BACKEND'] = 'jittor'
-=======
->>>>>>> d2260b91
 # os.environ['TL_BACKEND'] = 'paddle'
 # os.environ['TL_BACKEND'] = 'mindspore'
 os.environ['TL_BACKEND'] = 'torch'
@@ -65,11 +61,11 @@
         z = self.conv1(x)
         print("conv1 outputs:", z[1, :, :, 1])
         z = self.maxpool1(z)
-        # print("maxpool outputs:", z[1, :, :, 1])
+        print("maxpool outputs:", z[1, :, :, 1])
         z = self.conv2(z)
-        # print("conv2 outputs:", z[1, :, :, 1])
+        print("conv2 outputs:", z[1, :, :, 1])
         z = self.maxpool2(z)
-        # print("max2 outputs:", z[1, :, :, 1])
+        print("max2 outputs:", z[1, :, :, 1])
         z = self.flatten(z)
         z = self.linear1(z)
         z = self.linear2(z)
@@ -91,7 +87,7 @@
 #  and imported into TensorFlow/PyTorch/PaddlePaddle/MindSpore.
 cnn = CNN()
 # cnn.save_standard_weights('./cnn.npz')
-cnn.load_standard_weights('./cnn.npz', weights_from='torch', weights_to='tensorflow', skip= True)
+cnn.load_standard_weights('./cnn.npz', weights_from='torch', weights_to='tensorflow')
 cnn.set_eval()
 
 inputs = tlx.nn.Input(shape=(10, 28, 28, 3), dtype=tlx.float32)
