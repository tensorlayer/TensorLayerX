#! /usr/bin/python
# -*- coding: utf-8 -*-

import os

import imageio
import numpy as np
<<<<<<< HEAD
import tensorlayerx as tl
from tensorlayerx.utils.lazy_imports import LazyImport
=======
import tensorlayerx as tlx
from tensorlayerx.lazy_imports import LazyImport
>>>>>>> f71c397e
import colorsys, random

cv2 = LazyImport("cv2")

# Uncomment the following line if you got: _tkinter.TclError: no display name and no $DISPLAY environment variable
# import matplotlib
# matplotlib.use('Agg')

__all__ = [
    'read_image', 'read_images', 'save_image', 'save_images', 'draw_boxes_and_labels_to_image',
    'draw_mpii_people_to_image', 'frame', 'CNN2d', 'images2d', 'tsne_embedding', 'draw_weights', 'W',
    'draw_boxes_and_labels_to_image_with_json'
]


def read_image(image, path=''):
    """Read one image.

    Parameters
    -----------
    image : str
        The image file name.
    path : str
        The image folder path.

    Returns
    -------
    numpy.array
        The image.

    """
    return imageio.imread(os.path.join(path, image))


def read_images(img_list, path='', n_threads=10, printable=True):
    """Returns all images in list by given path and name of each image file.

    Parameters
    -------------
    img_list : list of str
        The image file names.
    path : str
        The image folder path.
    n_threads : int
        The number of threads to read image.
    printable : boolean
        Whether to print information when reading images.

    Returns
    -------
    list of numpy.array
        The images.

    """
    imgs = []
    for idx in range(0, len(img_list), n_threads):
        b_imgs_list = img_list[idx:idx + n_threads]
        b_imgs = tlx.prepro.threading_data(b_imgs_list, fn=read_image, path=path)
        # tlx.logging.info(b_imgs.shape)
        imgs.extend(b_imgs)
        if printable:
            tlx.logging.info('read %d from %s' % (len(imgs), path))
    return imgs


def save_image(image, image_path='_temp.png'):
    """Save a image.

    Parameters
    -----------
    image : numpy array
        [w, h, c]
    image_path : str
        path

    """
    try:  # RGB
        imageio.imwrite(image_path, image)
    except Exception:  # Greyscale
        imageio.imwrite(image_path, image[:, :, 0])


def save_images(images, size, image_path='_temp.png'):
    """Save multiple images into one single image.

    Parameters
    -----------
    images : numpy array
        (batch, w, h, c)
    size : list of 2 ints
        row and column number.
        number of images should be equal or less than size[0] * size[1]
    image_path : str
        save path

    Examples
    ---------
    >>> import numpy as np
    >>> import tensorlayerx as tl
    >>> images = np.random.rand(64, 100, 100, 3)
    >>> tlx.visualize.save_images(images, [8, 8], 'temp.png')

    """
    if len(images.shape) == 3:  # Greyscale [batch, h, w] --> [batch, h, w, 1]
        images = images[:, :, :, np.newaxis]

    def merge(images, size):
        h, w = images.shape[1], images.shape[2]
        img = np.zeros((h * size[0], w * size[1], 3), dtype=images.dtype)
        for idx, image in enumerate(images):
            i = idx % size[1]
            j = idx // size[1]
            img[j * h:j * h + h, i * w:i * w + w, :] = image
        return img

    def imsave(images, size, path):
        if np.max(images) <= 1 and (-1 <= np.min(images) < 0):
            images = ((images + 1) * 127.5).astype(np.uint8)
        elif np.max(images) <= 1 and np.min(images) >= 0:
            images = (images * 255).astype(np.uint8)

        return imageio.imwrite(path, merge(images, size))

    if len(images) > size[0] * size[1]:
        raise AssertionError("number of images should be equal or less than size[0] * size[1] {}".format(len(images)))

    return imsave(images, size, image_path)


def draw_boxes_and_labels_to_image(
    image, classes, coords, scores, classes_list, is_center=True, is_rescale=True, save_name=None
):
    """Draw bboxes and class labels on image. Return or save the image with bboxes, example in the docs of ``tlx.prepro``.

    Parameters
    -----------
    image : numpy.array
        The RGB image [height, width, channel].
    classes : list of int
        A list of class ID (int).
    coords : list of int
        A list of list for coordinates.
            - Should be [x, y, x2, y2] (up-left and botton-right format)
            - If [x_center, y_center, w, h] (set is_center to True).
    scores : list of float
        A list of score (float). (Optional)
    classes_list : list of str
        for converting ID to string on image.
    is_center : boolean
        Whether the coordinates is [x_center, y_center, w, h]
            - If coordinates are [x_center, y_center, w, h], set it to True for converting it to [x, y, x2, y2] (up-left and botton-right) internally.
            - If coordinates are [x1, x2, y1, y2], set it to False.
    is_rescale : boolean
        Whether to rescale the coordinates from pixel-unit format to ratio format.
            - If True, the input coordinates are the portion of width and high, this API will scale the coordinates to pixel unit internally.
            - If False, feed the coordinates with pixel unit format.
    save_name : None or str
        The name of image file (i.e. image.png), if None, not to save image.

    Returns
    -------
    numpy.array
        The saved image.

    References
    -----------
    - OpenCV rectangle and putText.
    - `scikit-image <http://scikit-image.org/docs/dev/api/skimage.draw.html#skimage.draw.rectangle>`__.

    """
    if len(coords) != len(classes):
        raise AssertionError("number of coordinates and classes are equal")

    if len(scores) > 0 and len(scores) != len(classes):
        raise AssertionError("number of scores and classes are equal")

    # don't change the original image, and avoid error https://stackoverflow.com/questions/30249053/python-opencv-drawing-errors-after-manipulating-array-with-numpy
    image = image.copy()

    imh, imw = image.shape[0:2]
    thick = int((imh + imw) // 430)

    for i, _v in enumerate(coords):
        if is_center:
            x, y, x2, y2 = tlx.prepro.obj_box_coord_centroid_to_upleft_butright(coords[i])
        else:
            x, y, x2, y2 = coords[i]

        if is_rescale:  # scale back to pixel unit if the coords are the portion of width and high
            x, y, x2, y2 = tlx.prepro.obj_box_coord_scale_to_pixelunit([x, y, x2, y2], (imh, imw))

        cv2.rectangle(
            image,
            (int(x), int(y)),
            (int(x2), int(y2)),  # up-left and botton-right
            [0, 255, 0],
            thick
        )

        cv2.putText(
            image,
            classes_list[classes[i]] + ((" %.2f" % (scores[i])) if (len(scores) != 0) else " "),
            (int(x), int(y)),  # button left
            0,
            1.5e-3 * imh,  # bigger = larger font
            [0, 0, 256],  # self.meta['colors'][max_indx],
            int(thick / 2) + 1
        )  # bold

    if save_name is not None:
        # cv2.imwrite('_my.png', image)
        save_image(image, save_name)
    # if len(coords) == 0:
    #     tlx.logging.info("draw_boxes_and_labels_to_image: no bboxes exist, cannot draw !")
    return image


def draw_mpii_pose_to_image(image, poses, save_name='image.png'):
    """Draw people(s) into image using MPII dataset format as input, return or save the result image.

    This is an experimental API, can be changed in the future.

    Parameters
    -----------
    image : numpy.array
        The RGB image [height, width, channel].
    poses : list of dict
        The people(s) annotation in MPII format, see ``tlx.files.load_mpii_pose_dataset``.
    save_name : None or str
        The name of image file (i.e. image.png), if None, not to save image.

    Returns
    --------
    numpy.array
        The saved image.

    Examples
    --------
    >>> import pprint
    >>> import tensorlayerx as tl
    >>> img_train_list, ann_train_list, img_test_list, ann_test_list = tlx.files.load_mpii_pose_dataset()
    >>> image = tlx.vis.read_image(img_train_list[0])
    >>> tlx.vis.draw_mpii_pose_to_image(image, ann_train_list[0], 'image.png')
    >>> pprint.pprint(ann_train_list[0])

    References
    -----------
    - `MPII Keyponts and ID <http://human-pose.mpi-inf.mpg.de/#download>`__
    """
    # import skimage
    # don't change the original image, and avoid error https://stackoverflow.com/questions/30249053/python-opencv-drawing-errors-after-manipulating-array-with-numpy
    image = image.copy()

    imh, imw = image.shape[0:2]
    thick = int((imh + imw) // 430)
    # radius = int(image.shape[1] / 500) + 1
    radius = int(thick * 1.5)

    if image.max() < 1:
        image = image * 255

    for people in poses:
        # Pose Keyponts
        joint_pos = people['joint_pos']
        # draw sketch
        # joint id (0 - r ankle, 1 - r knee, 2 - r hip, 3 - l hip, 4 - l knee,
        #           5 - l ankle, 6 - pelvis, 7 - thorax, 8 - upper neck,
        #           9 - head top, 10 - r wrist, 11 - r elbow, 12 - r shoulder,
        #           13 - l shoulder, 14 - l elbow, 15 - l wrist)
        #
        #               9
        #               8
        #         12 ** 7 ** 13
        #        *      *      *
        #       11      *       14
        #      *        *         *
        #     10    2 * 6 * 3     15
        #           *       *
        #           1       4
        #           *       *
        #           0       5

        lines = [
            [(0, 1), [100, 255, 100]],
            [(1, 2), [50, 255, 50]],
            [(2, 6), [0, 255, 0]],  # right leg
            [(3, 4), [100, 100, 255]],
            [(4, 5), [50, 50, 255]],
            [(6, 3), [0, 0, 255]],  # left leg
            [(6, 7), [255, 255, 100]],
            [(7, 8), [255, 150, 50]],  # body
            [(8, 9), [255, 200, 100]],  # head
            [(10, 11), [255, 100, 255]],
            [(11, 12), [255, 50, 255]],
            [(12, 8), [255, 0, 255]],  # right hand
            [(8, 13), [0, 255, 255]],
            [(13, 14), [100, 255, 255]],
            [(14, 15), [200, 255, 255]]  # left hand
        ]
        for line in lines:
            start, end = line[0]
            if (start in joint_pos) and (end in joint_pos):
                cv2.line(
                    image,
                    (int(joint_pos[start][0]), int(joint_pos[start][1])),
                    (int(joint_pos[end][0]), int(joint_pos[end][1])),  # up-left and botton-right
                    line[1],
                    thick
                )
                # rr, cc, val = skimage.draw.line_aa(int(joint_pos[start][1]), int(joint_pos[start][0]), int(joint_pos[end][1]), int(joint_pos[end][0]))
                # image[rr, cc] = line[1]
        # draw circles
        for pos in joint_pos.items():
            _, pos_loc = pos  # pos_id, pos_loc
            pos_loc = (int(pos_loc[0]), int(pos_loc[1]))
            cv2.circle(image, center=pos_loc, radius=radius, color=(200, 200, 200), thickness=-1)
            # rr, cc = skimage.draw.circle(int(pos_loc[1]), int(pos_loc[0]), radius)
            # image[rr, cc] = [0, 255, 0]

        # Head
        head_rect = people['head_rect']
        if head_rect:  # if head exists
            cv2.rectangle(
                image,
                (int(head_rect[0]), int(head_rect[1])),
                (int(head_rect[2]), int(head_rect[3])),  # up-left and botton-right
                [0, 180, 0],
                thick
            )

    if save_name is not None:
        # cv2.imwrite(save_name, image)
        save_image(image, save_name)
    return image


draw_mpii_people_to_image = draw_mpii_pose_to_image


def frame(I=None, second=5, saveable=True, name='frame', cmap=None, fig_idx=12836):
    """Display a frame. Make sure OpenAI Gym render() is disable before using it.

    Parameters
    ----------
    I : numpy.array
        The image.
    second : int
        The display second(s) for the image(s), if saveable is False.
    saveable : boolean
        Save or plot the figure.
    name : str
        A name to save the image, if saveable is True.
    cmap : None or str
        'gray' for greyscale, None for default, etc.
    fig_idx : int
        matplotlib figure index.

    Examples
    --------
    >>> env = gym.make("Pong-v0")
    >>> observation = env.reset()
    >>> tlx.visualize.frame(observation)

    """
    import matplotlib.pyplot as plt
    if saveable is False:
        plt.ion()
    plt.figure(fig_idx)  # show all feature images

    if len(I.shape) and I.shape[-1] == 1:  # (10,10,1) --> (10,10)
        I = I[:, :, 0]

    plt.imshow(I, cmap)
    plt.title(name)
    # plt.gca().xaxis.set_major_locator(plt.NullLocator())    # distable tick
    # plt.gca().yaxis.set_major_locator(plt.NullLocator())

    if saveable:
        plt.savefig(name + '.pdf', format='pdf')
    else:
        plt.draw()
        plt.pause(second)


def CNN2d(CNN=None, second=10, saveable=True, name='cnn', fig_idx=3119362):
    """Display a group of RGB or Greyscale CNN masks.

    Parameters
    ----------
    CNN : numpy.array
        The image. e.g: 64 5x5 RGB images can be (5, 5, 3, 64).
    second : int
        The display second(s) for the image(s), if saveable is False.
    saveable : boolean
        Save or plot the figure.
    name : str
        A name to save the image, if saveable is True.
    fig_idx : int
        The matplotlib figure index.

    Examples
    --------
    >>> tlx.visualize.CNN2d(network.all_params[0].eval(), second=10, saveable=True, name='cnn1_mnist', fig_idx=2012)

    """
    import matplotlib.pyplot as plt
    # tlx.logging.info(CNN.shape)    # (5, 5, 3, 64)
    # exit()
    n_mask = CNN.shape[3]
    n_row = CNN.shape[0]
    n_col = CNN.shape[1]
    n_color = CNN.shape[2]
    row = int(np.sqrt(n_mask))
    col = int(np.ceil(n_mask / row))
    plt.ion()  # active mode
    fig = plt.figure(fig_idx)
    count = 1
    for _ir in range(1, row + 1):
        for _ic in range(1, col + 1):
            if count > n_mask:
                break
            fig.add_subplot(col, row, count)
            # tlx.logging.info(CNN[:,:,:,count-1].shape, n_row, n_col)   # (5, 1, 32) 5 5
            # exit()
            # plt.imshow(
            #         np.reshape(CNN[count-1,:,:,:], (n_row, n_col)),
            #         cmap='gray', interpolation="nearest")     # theano
            if n_color == 1:
                plt.imshow(np.reshape(CNN[:, :, :, count - 1], (n_row, n_col)), cmap='gray', interpolation="nearest")
            elif n_color == 3:
                plt.imshow(
                    np.reshape(CNN[:, :, :, count - 1], (n_row, n_col, n_color)), cmap='gray', interpolation="nearest"
                )
            else:
                raise Exception("Unknown n_color")
            plt.gca().xaxis.set_major_locator(plt.NullLocator())  # distable tick
            plt.gca().yaxis.set_major_locator(plt.NullLocator())
            count = count + 1
    if saveable:
        plt.savefig(name + '.pdf', format='pdf')
    else:
        plt.draw()
        plt.pause(second)


def images2d(images=None, second=10, saveable=True, name='images', dtype=None, fig_idx=3119362):
    """Display a group of RGB or Greyscale images.

    Parameters
    ----------
    images : numpy.array
        The images.
    second : int
        The display second(s) for the image(s), if saveable is False.
    saveable : boolean
        Save or plot the figure.
    name : str
        A name to save the image, if saveable is True.
    dtype : None or numpy data type
        The data type for displaying the images.
    fig_idx : int
        matplotlib figure index.

    Examples
    --------
    >>> X_train, y_train, X_test, y_test = tlx.files.load_cifar10_dataset(shape=(-1, 32, 32, 3), plotable=False)
    >>> tlx.visualize.images2d(X_train[0:100,:,:,:], second=10, saveable=False, name='cifar10', dtype=np.uint8, fig_idx=20212)

    """
    import matplotlib.pyplot as plt
    # tlx.logging.info(images.shape)    # (50000, 32, 32, 3)
    # exit()
    if dtype:
        images = np.asarray(images, dtype=dtype)
    n_mask = images.shape[0]
    n_row = images.shape[1]
    n_col = images.shape[2]
    n_color = images.shape[3]
    row = int(np.sqrt(n_mask))
    col = int(np.ceil(n_mask / row))
    plt.ion()  # active mode
    fig = plt.figure(fig_idx)
    count = 1
    for _ir in range(1, row + 1):
        for _ic in range(1, col + 1):
            if count > n_mask:
                break
            fig.add_subplot(col, row, count)
            # tlx.logging.info(images[:,:,:,count-1].shape, n_row, n_col)   # (5, 1, 32) 5 5
            # plt.imshow(
            #         np.reshape(images[count-1,:,:,:], (n_row, n_col)),
            #         cmap='gray', interpolation="nearest")     # theano
            if n_color == 1:
                plt.imshow(np.reshape(images[count - 1, :, :], (n_row, n_col)), cmap='gray', interpolation="nearest")
                # plt.title(name)
            elif n_color == 3:
                plt.imshow(images[count - 1, :, :], cmap='gray', interpolation="nearest")
                # plt.title(name)
            else:
                raise Exception("Unknown n_color")
            plt.gca().xaxis.set_major_locator(plt.NullLocator())  # distable tick
            plt.gca().yaxis.set_major_locator(plt.NullLocator())
            count = count + 1
    if saveable:
        plt.savefig(name + '.pdf', format='pdf')
    else:
        plt.draw()
        plt.pause(second)


def tsne_embedding(embeddings, reverse_dictionary, plot_only=500, second=5, saveable=False, name='tsne', fig_idx=9862):
    """Visualize the embeddings by using t-SNE.

    Parameters
    ----------
    embeddings : numpy.array
        The embedding matrix.
    reverse_dictionary : dictionary
        id_to_word, mapping id to unique word.
    plot_only : int
        The number of examples to plot, choice the most common words.
    second : int
        The display second(s) for the image(s), if saveable is False.
    saveable : boolean
        Save or plot the figure.
    name : str
        A name to save the image, if saveable is True.
    fig_idx : int
        matplotlib figure index.

    Examples
    --------
    >>> see 'tutorial_word2vec_basic.py'
    >>> final_embeddings = normalized_embeddings.eval()
    >>> tlx.visualize.tsne_embedding(final_embeddings, labels, reverse_dictionary,
    ...                   plot_only=500, second=5, saveable=False, name='tsne')

    """
    import matplotlib.pyplot as plt

    def plot_with_labels(low_dim_embs, labels, figsize=(18, 18), second=5, saveable=True, name='tsne', fig_idx=9862):

        if low_dim_embs.shape[0] < len(labels):
            raise AssertionError("More labels than embeddings")

        if saveable is False:
            plt.ion()
            plt.figure(fig_idx)

        plt.figure(figsize=figsize)  # in inches

        for i, label in enumerate(labels):
            x, y = low_dim_embs[i, :]
            plt.scatter(x, y)
            plt.annotate(label, xy=(x, y), xytext=(5, 2), textcoords='offset points', ha='right', va='bottom')

        if saveable:
            plt.savefig(name + '.pdf', format='pdf')
        else:
            plt.draw()
            plt.pause(second)

    try:
        from sklearn.manifold import TSNE
        from six.moves import xrange

        tsne = TSNE(perplexity=30, n_components=2, init='pca', n_iter=5000)
        # plot_only = 500
        low_dim_embs = tsne.fit_transform(embeddings[:plot_only, :])
        labels = [reverse_dictionary[i] for i in xrange(plot_only)]
        plot_with_labels(low_dim_embs, labels, second=second, saveable=saveable, name=name, fig_idx=fig_idx)

    except ImportError:
        _err = "Please install sklearn and matplotlib to visualize embeddings."
        tlx.logging.error(_err)
        raise ImportError(_err)


def draw_weights(W=None, second=10, saveable=True, shape=None, name='mnist', fig_idx=2396512):
    """Visualize every columns of the weight matrix to a group of Greyscale img.

    Parameters
    ----------
    W : numpy.array
        The weight matrix
    second : int
        The display second(s) for the image(s), if saveable is False.
    saveable : boolean
        Save or plot the figure.
    shape : a list with 2 int or None
        The shape of feature image, MNIST is [28, 80].
    name : a string
        A name to save the image, if saveable is True.
    fig_idx : int
        matplotlib figure index.

    Examples
    --------
    >>> tlx.visualize.draw_weights(network.all_params[0].eval(), second=10, saveable=True, name='weight_of_1st_layer', fig_idx=2012)

    """
    if shape is None:
        shape = [28, 28]

    import matplotlib.pyplot as plt
    if saveable is False:
        plt.ion()
    fig = plt.figure(fig_idx)  # show all feature images
    n_units = W.shape[1]

    num_r = int(np.sqrt(n_units))  # 每行显示的个数   若25个hidden unit -> 每行显示5个
    num_c = int(np.ceil(n_units / num_r))
    count = int(1)
    for _row in range(1, num_r + 1):
        for _col in range(1, num_c + 1):
            if count > n_units:
                break
            fig.add_subplot(num_r, num_c, count)
            # ------------------------------------------------------------
            # plt.imshow(np.reshape(W[:,count-1],(28,28)), cmap='gray')
            # ------------------------------------------------------------
            feature = W[:, count - 1] / np.sqrt((W[:, count - 1]**2).sum())
            # feature[feature<0.0001] = 0   # value threshold
            # if count == 1 or count == 2:
            #     print(np.mean(feature))
            # if np.std(feature) < 0.03:      # condition threshold
            #     feature = np.zeros_like(feature)
            # if np.mean(feature) < -0.015:      # condition threshold
            #     feature = np.zeros_like(feature)
            plt.imshow(
                np.reshape(feature, (shape[0], shape[1])), cmap='gray', interpolation="nearest"
            )  # , vmin=np.min(feature), vmax=np.max(feature))
            # plt.title(name)
            # ------------------------------------------------------------
            # plt.imshow(np.reshape(W[:,count-1] ,(np.sqrt(size),np.sqrt(size))), cmap='gray', interpolation="nearest")
            plt.gca().xaxis.set_major_locator(plt.NullLocator())  # distable tick
            plt.gca().yaxis.set_major_locator(plt.NullLocator())
            count = count + 1
    if saveable:
        plt.savefig(name + '.pdf', format='pdf')
    else:
        plt.draw()
        plt.pause(second)


W = draw_weights


def draw_boxes_and_labels_to_image_with_json(image, json_result, class_list, save_name=None):
    """Draw bboxes and class labels on image. Return the image with bboxes.

    Parameters
    -----------
    image : numpy.array
        The RGB image [height, width, channel].
    json_result : list of dict
        The object detection result with json format.
    classes_list : list of str
        For converting ID to string on image.
    save_name : None or str
        The name of image file (i.e. image.png), if None, not to save image.

    Returns
    -------
    numpy.array
        The saved image.

    References
    -----------
    - OpenCV rectangle and putText.
    - `scikit-image <http://scikit-image.org/docs/dev/api/skimage.draw.html#skimage.draw.rectangle>`__.

    """
    image_h, image_w, _ = image.shape
    num_classes = len(class_list)
    hsv_tuples = [(1.0 * x / num_classes, 1., 1.) for x in range(num_classes)]
    colors = list(map(lambda x: colorsys.hsv_to_rgb(*x), hsv_tuples))
    colors = list(map(lambda x: (int(x[0] * 255), int(x[1] * 255), int(x[2] * 255)), colors))
    random.seed(0)
    random.shuffle(colors)
    random.seed(None)
    bbox_thick = int(0.6 * (image_h + image_w) / 600)
    fontScale = 0.5

    for bbox_info in json_result:
        image_name = bbox_info['image']
        category_id = bbox_info['category_id']
        if category_id < 0 or category_id > num_classes: continue
        bbox = bbox_info['bbox']  # the order of coordinates is [x1, y2, x2, y2]
        score = bbox_info['score']

        bbox_color = colors[category_id]
        c1, c2 = (int(bbox[0]), int(bbox[1])), (int(bbox[2]), int(bbox[3]))
        cv2.rectangle(image, c1, c2, bbox_color, bbox_thick)

        bbox_mess = '%s: %.2f' % (class_list[category_id], score)
        t_size = cv2.getTextSize(bbox_mess, 0, fontScale, thickness=bbox_thick // 2)[0]
        c3 = (c1[0] + t_size[0], c1[1] - t_size[1] - 3)
        cv2.rectangle(image, c1, (np.float32(c3[0]), np.float32(c3[1])), bbox_color, -1)

        cv2.putText(
            image, bbox_mess, (c1[0], np.float32(c1[1] - 2)), cv2.FONT_HERSHEY_SIMPLEX, fontScale, (0, 0, 0),
            bbox_thick // 2, lineType=cv2.LINE_AA
        )

    if save_name is not None:
        save_image(image, save_name)

    return image<|MERGE_RESOLUTION|>--- conflicted
+++ resolved
@@ -5,13 +5,9 @@
 
 import imageio
 import numpy as np
-<<<<<<< HEAD
-import tensorlayerx as tl
+
+import tensorlayerx as tlx
 from tensorlayerx.utils.lazy_imports import LazyImport
-=======
-import tensorlayerx as tlx
-from tensorlayerx.lazy_imports import LazyImport
->>>>>>> f71c397e
 import colorsys, random
 
 cv2 = LazyImport("cv2")
