--- conflicted
+++ resolved
@@ -3,10 +3,6 @@
 
 import os
 # os.environ['TL_BACKEND'] = 'tensorflow'
-<<<<<<< HEAD
-os.environ['TL_BACKEND'] = 'jittor'
-=======
->>>>>>> d2260b91
 # os.environ['TL_BACKEND'] = 'mindspore'
 # os.environ['TL_BACKEND'] = 'jittor'
 # os.environ['TL_BACKEND'] = 'paddle'
