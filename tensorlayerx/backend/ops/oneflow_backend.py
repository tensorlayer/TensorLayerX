#! /usr/bin/python
# -*- coding: utf-8 -*-

# Unified API for TensorLayerX, using OneFlow as backend.
# Similar to file ./torch_backend.py and ./tensorflow_backend.py

from __future__ import absolute_import, division, print_function

from .oneflow_nn import nchw_to_nhwc, nhwc_to_nchw
import oneflow as flow
import oneflow.nn as nn
import oneflow.nn.functional as F
<<<<<<< HEAD


=======
from oneflow.nn.parameter import Parameter
>>>>>>> 3f31a39e
import numpy as np
import random

_dtypeDict = {
    'Dtype': flow.dtype,
    'float16': flow.float16,
    'float32': flow.float32,
    'float64': flow.float64,
    'int8': flow.int8,
    'int16': None,
    'int32': flow.int32,
    'int64': flow.int64,
    'uint8': flow.uint8,
    'uint16': None,
    'uint32': None,
    'uint64': None,
    'bool': flow.bool,
    'complex64': None,
    'complex128': None
}

DType = flow.dtype
float16 = flow.float16
float32 = flow.float32
float64 = flow.float64
int8 = flow.int8
int16 = None
int32 = flow.int32
int64 = flow.int64
uint8 = flow.uint8
uint16 = None
uint32 = None
uint64 = None
bool = flow.bool
complex64 = None
complex128 = None


def set_context(**kwargs):
    """Set the context for the backend.
    """
    raise Exception("Using OneFlow backend, set_context is not supported.")


def get_tensor_shape(x):
    """
    Get the shape of tensor

    Parameters
    ----------
    x : tensor
         type float16, float32, float64, int32, complex64, complex128.

    Returns
    -------
        list.

    Examples
    ---------
    >>> import tensorlayerx as tlx
    >>> x_in = tlx.layers.Input((32, 3, 3, 32))
    >>> x_shape = tlx.ops.get_tensor_shape(x_in)

    """
    return list(x.shape)


# initializers
def zeros(shape, dtype=None, device=None):
    """
    Creates a tensor with all elements set to zero.

    Parameters
    ----------
    shape : A list of integers
        a tuple of integers, or a 1-D Tensor of type int32.
    dtype : tensor
        The DType of an element in the resulting Tensor

    Returns
    -------
        A Tensor with all elements set to zero.

    """
    if device == 'cpu':
        device = flow.device('cpu')
    else:
        device = flow.device('cuda' if flow.cuda.is_available() else 'cpu')

    return flow.zeros(shape, dtype=_dtypeDict[dtype], device=device)


def ones(shape, dtype=None, device=None):
    """
    Creates a tensor with all elements set to one.

    Parameters
    ----------
    shape : A list of integers
        a tuple of integers, or a 1-D Tensor of type int32.
    dtype : tensor
        The DType of an element in the resulting Tensor

    Returns
    -------
        A Tensor with all elements set to one.

    """
    if device == 'cpu':
        device = flow.device('cpu')
    else:
        device = flow.device('cuda' if flow.cuda.is_available() else 'cpu')

    return flow.ones(shape, dtype=_dtypeDict[dtype], device=device)


def constant(value, shape, dtype=None, device=None):
    """
    Creates a tensor with all elements set to the value.

    Parameters
    ----------
    value : A constant value (or list)
    shape : A list of integers
        a tuple of integers, or a 1-D Tensor of type int32.
    dtype : tensor
        The DType of an element in the resulting Tensor

    Returns
    -------
        A Tensor with all elements set to the value.

    """
    if device == 'cpu':
        device = flow.device('cpu')
    else:
        device = flow.device('cuda' if flow.cuda.is_available() else 'cpu')

    return flow.full(shape, value, dtype=_dtypeDict[dtype], device=device)


def random_uniform(shape, minval=0, maxval=1, dtype=None, seed=None):
    """
    Outputs random values from a uniform distribution.

    Parameters
    ----------
    shape : tuple
        A 1-D integer Tensor or Python array. The shape of the output tensor.
    minval : int
        The lower bound on the range of random values to generate (inclusive). Defaults to 0.
    maxval : int
        The upper bound on the range of random values to generate (exclusive). Defaults to 1 if dtype is floating point.
    dtype : tensor
        The type of the output: float16, float32, float64, int32, or int64.
    seed : int
         Used in combination with tf.random.set_seed to create a reproducible sequence of tensors across multiple calls.
    Returns
    -------
        A tensor of the specified shape filled with random uniform values.

    """

    if seed is not None:
        flow.manual_seed(seed)
    else:
        flow.manual_seed(flow.random.gen_seed())

    w = flow.randn(shape, dtype=_dtypeDict[dtype])
    out = w.uniform_(minval, maxval)
    return out


def random_normal(shape, mean=0.0, stddev=1.0, dtype=None, seed=None):
    """
    Outputs random values from a normal distribution.

    Parameters
    ----------
    shape : tuple
        A 1-D integer Tensor or Python array. The shape of the output tensor.
    mean : int
        The mean of the normal distribution.
    stddev : int
        The standard deviation of the normal distribution.
    dtype : tensor
        The type of the output: float16, float32, float64, int32, or int64.
    seed : int
         Used in combination with tf.random.set_seed to create a reproducible sequence of tensors across multiple calls.
    Returns
    -------
        A tensor of the specified shape filled with random normal values.

    """

    if seed is not None:
        flow.manual_seed(seed)
    else:
        flow.manual_seed(flow.random.gen_seed())

    return flow.normal(shape, mean=mean, std=stddev, dtype=_dtypeDict[dtype])


def truncated_normal(shape, mean=0.0, stddev=1.0, dtype=None, seed=None):
    """
    Outputs random values from a truncated normal distribution.

    Parameters
    ----------
    shape : tuple
        A 1-D integer Tensor or Python array. The shape of the output tensor.
    mean : int
        The mean of the normal distribution.
    stddev : int
        The standard deviation of the normal distribution.
    dtype : tensor
        The type of the output: float16, float32, float64, int32, or int64.
    seed : int
         Used in combination with tf.random.set_seed to create a reproducible sequence of tensors across multiple calls.
    Returns
    -------
        A tensor of the specified shape filled with random normal values.

    """

    if seed is not None:
        flow.manual_seed(seed)
    else:
        flow.manual_seed(flow.random.gen_seed())

    w = flow.empty(shape, dtype=_dtypeDict[dtype])
    out = nn.init.truncated_normal_(w, mean=mean, std=stddev)
    return out


def he_normal(shape, dtype=None, seed=None):
    """
    He normal initializer.

    It draws samples from a truncated normal distribution centered on 0 with stddev = sqrt(2 / fan_in) where fan_in is the number of input units in the weight tensor.

    Parameters
    ----------
    shape : tuple
        A 1-D integer Tensor or Python array. The shape of the output tensor.
    dtype : tensor
        The type of the output: float16, float32, float64, int32, or int64.
    seed : int
         Used in combination with tf.random.set_seed to create a reproducible sequence of tensors across multiple calls.
    Returns
    -------
        A tensor of the specified shape filled with random normal values.

    """

    if seed is not None:
        flow.manual_seed(seed)
    else:
        flow.manual_seed(flow.random.gen_seed())

    w = flow.empty(shape, dtype=_dtypeDict[dtype])
    out = nn.init.kaiming_normal_(w)
    return out


def he_uniform(shape, dtype=None, seed=None):
    """
    He uniform variance scaling initializer.

    It draws samples from a uniform distribution within [-limit, limit] where limit is sqrt(6 / fan_in) where fan_in is the number of input units in the weight tensor.

    Parameters
    ----------
    shape : tuple
        A 1-D integer Tensor or Python array. The shape of the output tensor.
    dtype : tensor
        The type of the output: float16, float32, float64, int32, or int64.
    seed : int
         Used in combination with tf.random.set_seed to create a reproducible sequence of tensors across multiple calls.
    Returns
    -------
        A tensor of the specified shape filled with random uniform values.

    """

    if seed is not None:
        flow.manual_seed(seed)
    else:
        flow.manual_seed(flow.random.gen_seed())

    w = flow.empty(shape, dtype=_dtypeDict[dtype])
    out = nn.init.kaiming_uniform_(w)
    return out


def xavier_normal(shape, dtype=None, seed=None):
    """
    Xavier normal initializer.

    It draws samples from a truncated normal distribution centered on 0 with stddev = sqrt(2 / (fan_in + fan_out)) where fan_in is the number of input units in the weight tensor and fan_out is the number of output units in the weight tensor.

    Parameters
    ----------
    shape : tuple
        A 1-D integer Tensor or Python array. The shape of the output tensor.
    dtype : tensor
        The type of the output: float16, float32, float64, int32, or int64.
    seed : int
         Used in combination with tf.random.set_seed to create a reproducible sequence of tensors across multiple calls.
    Returns
    -------
        A tensor of the specified shape filled with random normal values.

    """

    if seed is not None:
        flow.manual_seed(seed)
    else:
        flow.manual_seed(flow.random.gen_seed())

    w = flow.empty(shape, dtype=_dtypeDict[dtype])
    out = nn.init.xavier_normal_(w)
    return out


def xavier_uniform(shape, gain=1.0, dtype=None, seed=None):
    """
    Xavier uniform initializer.

    It draws samples from a uniform distribution within [-limit, limit] where limit is sqrt(6 / (fan_in + fan_out)) where fan_in is the number of input units in the weight tensor and fan_out is the number of output units in the weight tensor.

    Parameters
    ----------
    shape : tuple
        A 1-D integer Tensor or Python array. The shape of the output tensor.
    gain : float
        A multiplicative factor.
    dtype : tensor
        The type of the output: float16, float32, float64, int32, or int64.
    seed : int
         Used in combination with tf.random.set_seed to create a reproducible sequence of tensors across multiple calls.
    Returns
    -------
        A tensor of the specified shape filled with random uniform values.

    """

    if seed is not None:
        flow.manual_seed(seed)
    else:
        flow.manual_seed(flow.random.gen_seed())

    w = flow.empty(shape, dtype=_dtypeDict[dtype])
    out = nn.init.xavier_uniform_(w, gain=gain)
    return out


def Variable(initial_value, name=None, trainable=True):
    """
    Creates a new Variable.

    Parameters
    ----------
    initial_value : tensor
        A Tensor or Python object convertible to a Tensor which is the initial value for the Variable.
    name : str
        A name for the operation (optional).
    trainable : bool
        If True, also add the variable to the graph collection GraphKeys.TRAINABLE_VARIABLES (see tf.Variable).

    Returns
    -------
        A Variable object.

    """

    return flow.nn.Parameter(initial_value, name=name, requires_grad=trainable)


class MatMul(object):
    def __init__(self, transpose_a=False, transpose_b=False, name=None):
        self.transpose_a = transpose_a
        self.transpose_b = transpose_b
        self.name = name
        if self.transpose_a or self.transpose_b:
            raise NotImplementedError('keyword argument `transpose_a` or `transpose_b` is not supported.')

    def forward(self, x, y):
        return flow.matmul(x, y)


def matmul(a, b, transpose_a=False, transpose_b=False):
    """
    Multiplies matrix a by matrix b, producing a * b.

    The inputs must, following any transpositions, be tensors of rank >= 2 where the inner 2 dimensions specify valid matrix multiplication arguments, and any further outer dimensions match.

    Both matrices must be of the same type. The supported types are: float16, float32, float64, int32, complex64, complex128.

    Either matrix can be transposed on the fly by setting one of the corresponding flag to True. This is `False` by default.

    Args:
        a (Tensor): A Tensor. Must be one of the following types: float16, float32, float64, int32, complex64, complex128.
        b (Tensor): A Tensor. Must have the same type as a.
        transpose_a (bool, optional):
            If True, a is transposed before multiplication. Defaults to False.
        transpose_b (bool, optional):
            If True, b is transposed before multiplication. Defaults to False.

    Returns:
        Tensor: The product of the matrix multiplication. Has the same type as a.

    """
    return flow.matmul(a, b)


def add(value, bias):
    """
    Adds bias to value.

    This is a special case of addN where N=1.

    Args:
        value (Tensor): A Tensor. Must be one of the following types: float16, float32, float64, int32, int64, complex64, complex128.
        bias (Tensor): A Tensor. Must have the same type as value.

    Returns:
        Tensor: A Tensor. Has the same type as value.

    """
    return flow.add(value, bias)


def dtypes(dt):
    """
    Returns the data type of dt as a DType.

    Args:
        dt (Tensor): string
         It could be 'uint8', 'int8', 'uint16', 'int16', 'int32', 'int64', 'float16', 'float32', 'float64', 'bool', 'char', 'string', 'complex64', 'complex128', 'int32', 'int64', 'int8', 'uint8', 'float16', 'float32', 'float64', 'complex64', 'complex128', 'bfloat16', 'qint8', 'quint8', 'qint32', 'half', 'resource', 'variant', 'uint32', 'uint64', 'double', 'long', 'int', 'short', 'byte', 'float', 'complex'.

    Returns:
        DType: The data type of dt.

    """
    if dt not in _dtypeDict.keys():
        raise Exception("Unsupported dtype: {}".format(dt))
    return _dtypeDict[dt]


class Maximum(object):
    def __init__(self):
        pass

    def forward(self, x, y):
        return flow.maximum(x, y)


class Minimum(object):
    def __init__(self):
        pass

    def forward(self, x, y):
        return flow.minimum(x, y)


def maximum(x, y):
    """
    Returns the max of x and y (i.e. x > y ? x : y) element-wise.

    Args:
        x (Tensor): A Tensor. Must be one of the following types: float16, float32, float64, int32, int64, complex64, complex128.
        y (Tensor): A Tensor. Must have the same type as x.

    Returns:
        Tensor: A Tensor. Has the same type as x.

    """
    return flow.maximum(x, y)


def minimum(x, y):
    """
    Returns the min of x and y (i.e. x < y ? x : y) element-wise.

    Args:
        x (Tensor): A Tensor. Must be one of the following types: float16, float32, float64, int32, int64, complex64, complex128.
        y (Tensor): A Tensor. Must have the same type as x.

    Returns:
        Tensor: A Tensor. Has the same type as x.

    Examples
    ---------
    >>> import tensorlayerx as tlx
    >>> x = tlx.ops.constant([0., 0., 0., 0.])
    >>> y = tlx.ops.constant([-5., -2., 0., 3.])
    >>> z = tlx.ops.minimum(x, y)


    """
    return flow.minimum(x, y)


class FlattenReshape(object):
    def __init__(self):
        pass

    def forward(self, x):
        return flow.reshape(x, (-1,))


class Reshape(object):
    def __init__(self, shape):
        self.shape = shape

    def forward(self, x):
        return flow.reshape(x, self.shape)


def reshape(tensor, shape):
    """
    Reshapes a tensor.

    Parameters
    ----------
    tensor : tensor
        A Tensor.
    shape : tensor
         Defines the shape of the output tensor.
    Returns
    -------
        A Tensor. Has the same type as tensor
    """

    return flow.reshape(tensor, shape)


class Concat(object):
    def __init__(self, axis=0):
        self.axis = axis

    def forward(self, values):
        return flow.concat(values, dim=self.axis)


def concat(values, axis=0):
    """
    Concatenates tensors along one dimension.

    Parameters
    ----------
    values : list
         A list of Tensor objects or a single Tensor
    axis : int
        0-D int32 Tensor. Dimension along which to concatenate
    Returns
    -------
        A Tensor resulting from concatenation of the input tensors.
    """

    return flow.concat(values, dim=axis)


def convert_to_tensor(value, dtype=None, device=None):
    """
    Converts the given value to a Tensor.

    Parameters
    ----------
    value : object
        An object whose type has a registered Tensor conversion function.
    dtype : optional
        Optional element type for the returned tensor. If missing, the type is inferred from the type of value.

    Returns
    -------
        A Tensor based on value.
    """

    if isinstance(dtype, str):
        dtype = _dtypeDict[dtype]

    if device == 'cpu':
        device = flow.device('cpu')
    else:
        device = flow.device('cuda' if flow.cuda.is_available() else 'cpu')

    return flow.tensor(value, dtype=dtype, device=device)


def convert_to_numpy(value):
    try:
        return value.numpy()
    except:
        return value.cpu().numpy()


def sqrt(x):
    """
    Computes square root of x element-wise.

    Parameters
    ----------
    x : tensor
         Must be one of the following types: bfloat16, half, float32, float64, complex64, complex128.

    Returns
    -------
        A Tensor. Has the same type as x.
    """

    return flow.sqrt(x)


class ReduceSum(object):

    def __init__(self, axis=None, keepdims=False):
        self.axis = axis
        self.keepdims = keepdims

    def __call__(self, input):
        if self.axis is not None:
            return flow.sum(input, dim=self.axis, keepdim=self.keepdims)
        else:
            return flow.sum(input, keepdim=self.keepdims)

class ReduceMean(object):

    def __init__(self, axis=None, keepdims=False):
        self.axis = axis
        self.keepdims = keepdims

    def __call__(self, inputs):
        if self.axis is not None:
            return flow.mean(input=inputs, dim=self.axis, keepdim=self.keepdims)
        else:
            return flow.mean(inputs)

def reduce_mean(input_tensor, axis=None, keepdims=False):
    """
    Computes the mean of elements across dimensions of a tensor.

    Parameters
    ----------
    input_tensor : tensor
        The tensor to reduce. Should have numeric type.
    axis : list
        The dimensions to reduce. If None (the default), reduces all dimensions.
        Must be in the range [-rank(input_tensor), rank(input_tensor)).
    name : str
        A name for the operation (optional).

    Returns
    -------
        The reduced tensor.
    """

    if axis is not None:
        return flow.mean(input_tensor, dim=axis, keepdim=keepdims)
    else:
        return flow.mean(input_tensor, keepdim=keepdims)


class ReduceMax(object):

    def __init__(self, axis=None, keepdims=False):
        self.axis = axis
        self.keepdims = keepdims

    def __call__(self, inputs):
        if self.axis is not None:
            if isinstance(self.axis, (list, tuple)):
                out = inputs
                for dim in self.axis[::-1]:
                    out = flow.max(out, dim, keepdim=self.keepdims)
                return out
            else:
                return flow.max(inputs, self.axis, keepdim=self.keepdims)
        else:
            return flow.max(inputs)


def reduce_max(input_tensor, axis=None, keepdims=False):
    """
    Computes the maximum of elements across dimensions of a tensor.

    Parameters
    ----------
    input_tensor : tensor
        The tensor to reduce. Should have real numeric type.
    axis : int
        The dimensions to reduce. If None (the default), reduces all dimensions.
        Must be in the range [-rank(input_tensor), rank(input_tensor)).
    name : str
        A name for the operation (optional).

    Returns
    -------
        The reduced tensor.
    """

    if axis is not None:
        return flow.max(input_tensor, dim=axis, keepdim=keepdims)
    else:
        return flow.max(input_tensor, keepdim=keepdims)


def reduce_min(input_tensor, axis=None, keepdims=False):
    """
    Computes the minimum of elements across dimensions of a tensor.

    Parameters
    ----------
    input_tensor : tensor
        The tensor to reduce. Should have real numeric type.
    axis : int
        The dimensions to reduce. If None (the default), reduces all dimensions.
        Must be in the range [-rank(input_tensor), rank(input_tensor)).
    name : str
        A name for the operation (optional).

    Returns
    -------
        The reduced tensor.
    """

    if axis is not None:
        return flow.min(input_tensor, dim=axis, keepdim=keepdims)
    else:
        return flow.min(input_tensor)


class Pad(object):

    def __init__(self, paddings, mode="REFLECT", constant_values=0.0):
        if mode not in ['CONSTANT', 'REFLECT', 'SYMMETRIC']:
            raise Exception("Unsupported mode: {}".format(mode))
        self.paddings = self.correct_paddings(paddings)
        self.mode = mode.lower()
        self.constant_values = constant_values

    def __call__(self, x):
        if self.mode in ['symmetric', 'reflect']:
            if len(x.shape) == 3 and self.paddings[0:2] + self.paddings[4:] == (0, 0, 0, 0):
                self.paddings = (self.paddings[2], self.paddings[3])
                x = flow.transpose(x, 1, 2)
            elif len(x.shape) == 4 and self.paddings[0:2] + self.paddings[6:] == (0, 0, 0, 0, 0, 0):
                self.paddings = (self.paddings[2], self.paddings[3], self.paddings[4], self.paddings[5])
                x = flow.transpose(x, 1, 3)
            elif len(x.shape) == 5 and self.paddings[0:2] + self.paddings[8:] == (0, 0, 0, 0, 0, 0, 0, 0):
                self.paddings = (self.paddings[2], self.paddings[3], self.paddings[4],
                                 self.paddings[5], self.paddings[6], self.paddings[7])
                x = flow.transpose(x, 1, 4)
            else:
                raise NotImplementedError("Only constant padding is implemented for arbitrary dimensions.")

        out = flow.pad(x, self.paddings, mode=self.mode, value=self.constant_values)

        if self.mode in ['symmetric', 'reflect']:
            if len(x.shape) == 3:
                out = flow.transpose(out, 1, 2)
            elif len(x.shape) == 4:
                out = flow.transpose(out, 1, 3)
            elif len(x.shape) == 5:
                out = flow.transpose(out, 1, 4)

        return out

    def correct_paddings(self, paddings):
        paddings = paddings[::-1]
        _padding = []
        for p_i in paddings:
            for pj in p_i:
                _padding.append(pj)
        return tuple(_padding)


def pad(tensor, paddings, mode='CONSTANT', constant_values=0):
    """
    Pads a tensor.

    Parameters
    ----------
    tensor : tensor
        A Tensor.
    paddings : tensor
        A Tensor of type int32.
    mode : str
        One of "CONSTANT", "REFLECT", or "SYMMETRIC" (case-insensitive)
    constant_values : int
        In "CONSTANT" mode, the scalar pad value to use. Must be same type as tensor.

    Returns
    -------
        A Tensor. Has the same type as tensor.
    """
    pad_obj = Pad(paddings, mode, constant_values)
    return pad_obj(tensor)


class Unstack(object):

    def __init__(self, axis, num=None):
        self.axis = axis
        self.num = num

    def __call__(self, values):
        out = []
        for o in flow.chunk(values, chunks=self.num, dim=self.axis):
            out.append(flow.squeeze(o))
        return out


class Stack(object):

    def __init__(self, axis=0):
        self.axis = axis

    def __call__(self, values):
        return flow.stack(values, dim=self.axis)


def stack(values, axis=0):
    """
    Stacks a list of rank-R tensors into one rank-(R+1) tensor.

    Parameters
    ----------
    values : list
        A list of Tensor objects with the same shape and type.
    axis : int
        An int. The axis to stack along. Defaults to the first dimension.
        Negative values wrap around, so the valid range is [-(R+1), R+1).

    Returns
    -------
        A stacked Tensor with the same type as values.
    """

    return flow.stack(values, dim=axis)


class Meshgrid(object):

    def __init__(self, indexing='xy'):
        super(Meshgrid, self).__init__()
        self.index = indexing

    def __call__(self, *xi):
        return flow.meshgrid(xi, indexing=self.index)


def meshgrid(*args, **kwargs):
    """
    Broadcasts parameters for evaluation on an N-D grid.

    Parameters
    ----------
    x : tensor
        Tensors with rank 1.
    y : tensor
        Tensors with rank 1.

    Returns
    -------
        A list of N Tensors with rank N.
    """

    return flow.meshgrid(*args, **kwargs)


def arange(start, limit=None, delta=1, dtype=None):
    """
    Creates a sequence of numbers.

    Parameters
    ----------
    start : tensor
        A 0-D Tensor (scalar). Acts as first entry in the range if limit is not None;
        otherwise, acts as range limit and first entry defaults to 0.
    limit : tensor
         A 0-D Tensor (scalar). Upper limit of sequence, exclusive. If None,
         defaults to the value of start while the first entry of the range defaults to 0.
    delta : tensor
        A 0-D Tensor (scalar). Number that increments start. Defaults to 1.
    dtype : None or dtype
        The type of the elements of the resulting tensor.

    Returns
    -------
        An 1-D Tensor of type dtype.
    """

    return flow.arange(start, end=limit, step=delta, dtype=dtype)


class ExpandDims(object):

    def __init__(self, axis=0):
        self.axis = axis

    def __call__(self, input):
        return flow.unsqueeze(input, dim=self.axis)


def expand_dims(input, axis):
    """
    Inserts a dimension of 1 into a tensor's shape.

    Parameters
    ----------
    input : tensor
        A Tensor.
    axis : int
        0-D (scalar). Specifies the dimension index at which to expand the shape of input.
        Must be in the range [-rank(input) - 1, rank(input)].

    Returns
    -------
        A Tensor with the same data as input, but its shape has an additional dimension of size 1 added.
    """

    return flow.unsqueeze(input, dim=axis)


class Tile(object):

    def __init__(self):
        pass

    def __call__(self, input, multiples):
        return flow.tile(input, multiples)


def tile(input, multiples):
    """
    Constructs a tensor by tiling a given tensor.

    Parameters
    ----------
    input : tensor
        A Tensor. 1-D or higher.
    multiples : tensor
        Must be one of the following types: int32, int64. 1-D.
        Length must be the same as the number of dimensions in input

    Returns
    -------
        A Tensor. Has the same type as input.
    """

    return flow.tile(input, multiples)


class Cast(object):

    def __init__(self, dtype=None):
        self.dtype = dtype

    def __call__(self, x):

        return x.type(self.dtype)


def cast(x, dtype=None):
    """
    Casts a tensor to a new type.

    Parameters
    ----------
    x : tensor
        A Tensor or SparseTensor or IndexedSlices of numeric type.
        It could be uint8, uint16, uint32, uint64, int8, int16, int32, int64, float16, float32, float64.
    dtype : dtpye
         The destination type. The list of supported dtypes is the same as x

    Returns
    -------
        A Tensor or SparseTensor or IndexedSlices with same shape as x and same type as dtype.
    """

    return x.type(dtype)

class Transpose(object):

    def __init__(self, perm, conjugate=False):
        self.perm = perm
        self.conjugate = conjugate

    def __call__(self, a):
        return transpose(a, self.perm, self.conjugate)


def transpose(a, perm=None, conjugate=False):
    """
    Transposes a.

    Parameters
    ----------
    a : tensor
        A Tensor.
    perm : list / int
        A permutation of the dimensions of a.
    conjugate : bool
        Setting it to True is mathematically equivalent to tf.math.conj(tf.transpose(input)).

    Returns
    -------
        A transposed Tensor.
    """
    if perm == None:
        if len(a.shape) <= 2:
            return flow.t(a)
        if len(a.shape) == 3:
            perm = [2, 1, 0]
        if len(a.shape) == 4:
            perm = [3, 2, 1, 0]
        if len(a.shape) == 5:
            perm = [4, 3, 2, 1, 0]

    out = flow.permute(a, perm)
    if conjugate:
        pass  # Not support yet

    return out


def gather_nd(params, indices, batch_dims=0):
    """
    Gather slices from params into a Tensor with shape specified by indices.

    Parameters
    ----------
    params : tensor
        The tensor from which to gather values.
    indices : tensor
        Must be one of the following types: int32, int64. Index tensor.
    batch_dims : int
        An integer or a scalar 'Tensor'. The number of batch dimensions.

    Returns
    -------
        A Tensor. Has the same type as params.
    """

    out_shape = indices.shape[:-1]
    indices = indices.unsqueeze(0).transpose(0, -1)
    ndim = indices.shape[0]
    indices = indices.long()
    idx = flow.zeros_like(indices[0]).long()
    m = 1

    for i in range(ndim)[::-1]:
        idx += indices[i] * m
        m *= params.size(i)
    out = flow.gather(params, idx, dim=0)
    return out.reshape(out_shape)


def scatter_nd(indices, updates, shape):
    """
    Scatter updates into a new (initially zero) tensor according to indices.

    Parameters
    ----------
    indices : tensor
        A tensor of indices into a new tensor of shape shape. Must be one of the following types: int32, int64.
    updates : tensor
        A tensor of updated values to scatter into a new tensor. Must have the same type as ref.
    shape : tensor
        A 1-D tensor. The shape of the resulting tensor.

    Returns
    -------
        A Tensor. Has the same type as updates.
    """

    return flow.scatter_nd(indices, updates, shape)


class ClipGradByValue(object):
    def __init__(self, clip_min=-1, clip_max=1):
        self.min = clip_min
        self.max = clip_max

    def __call__(self, inputs):
        flow.nn.utils.clip_grad_value_(inputs, clip_value=self.max)


class ClipGradByNorm(object):
    def __init__(self, clip_norm=0.1):
        self.clip_norm = clip_norm

    def __call__(self, inputs):
        flow.nn.utils.clip_grad_norm_(inputs, max_norm=self.clip_norm, norm_type=2)


class ClipByGlobalNorm(object):
    def __init__(self, clip_norm=0.1):
        self.clip_norm = clip_norm

    def __call__(self, inputs):
        raise NotImplementedError



def clip_by_value(t, clip_value_min, clip_value_max):
    """
    Clips tensor values to a specified min and max.

    Parameters
    ----------
    t : tensor
        A Tensor or IndexedSlices
    clip_value_min : tensor
        A 0-D (scalar) Tensor, or a Tensor with the same shape as t. The minimum value to clip by
    clip_value_max : tensor
        A 0-D (scalar) Tensor, or a Tensor with the same shape as t. The minimum value to clip by

    Returns
    -------
        A clipped Tensor or IndexedSlices.
    """

    t_min = clip_value_min
    t_max = clip_value_max

    result = (t >= t_min) * t + (t < t_min) * t_min
    result = (result <= t_max) * result + (result > t_max) * t_max
    return result


def split(value, num_or_size_splits, axis=0):
    """
    Splits a tensor into sub tensors.

    Parameters
    ----------
    value : tensor
        The Tensor to split.
    num_or_size_splits : list
        Either an integer indicating the number of splits along split_dim or a 1-D integer Tensor or
        Python list containing the sizes of each output tensor along split_dim.
    axis : int
        The dimension along which to split. Must be in the range [-rank(value), rank(value)). Defaults to 0.
    num : int
        used to specify the number of outputs when it cannot be inferred from the shape of size_splits.

    Returns
    -------
        Tensor objects resulting from splitting value.
    """

    return flow.split(value, num_or_size_splits, dim=axis)


class Floor(object):

    def __call__(self, x):
        return flow.floor(x)


def floor(x):
    """
    Returns the floor of a tensor.

    Parameters
    ----------
    x : tensor
        A Tensor or SparseTensor or IndexedSlices of numeric type.

    Returns
    -------
        A Tensor or SparseTensor or IndexedSlices with same shape as x and same type as x.
    """

    return flow.floor(x)


def gather(params, indices, axis=None):
    if axis is None:
        axis = 0
    if axis < 0:
        axis = len(params.shape) + axis
    if axis == 0:
        return params[indices]
    elif axis == 1:
        return params[:, indices]
    elif axis == 2:
        return params[:, :, indices]
    elif axis == 3:
        return params[:, :, :, indices]


def linspace(start, stop, num):
    """
    Returns evenly spaced numbers over a specified interval.

    Parameters
    ----------
    start : tensor
        The starting value of the sequence.
    stop : tensor
        The end value of the sequence, unless endpoint is set to False.
    num : int
        Number of samples to generate.

    Returns
    -------
        A Tensor of one of the following types: float32, float64, int32, int64.
    """
    return flow.linspace(start=start, end=stop, steps=num)


def slice(inputs, starts, sizes):
    '''
    Extracts a slice from a tensor.
    '''

    ends = [starts[i] + sizes[i] for i in range(len(starts))]

    if len(inputs.shape) == 1:
        return inputs[starts[0]: ends[0]]
    if len(inputs.shape) == 2:
        return inputs[starts[0]: ends[0], starts[1]:ends[1]]
    if len(inputs.shape) == 3:
        return inputs[starts[0]: ends[0], starts[1]:ends[1], starts[2]:ends[2]]
    if len(inputs.shape) == 4:
        return inputs[starts[0]: ends[0], starts[1]:ends[1], starts[2]:ends[2], starts[3]:ends[3]]
    if len(inputs.shape) == 5:
        return inputs[starts[0]: ends[0], starts[1]:ends[1], starts[2]:ends[2], starts[3]:ends[3], starts[4]:ends[4]]


def add_n(inputs):
    a = inputs[0]
    for b in inputs[1:]:
        a += b
    return a


class OneHot(object):

    def __init__(self, depth=-1, on_value=None, off_value=None, axis=None, dtype=None):
        self.depth = depth
        self.on_value = on_value
        self.off_value = off_value
        self.axis = axis
        self.dtype = dtype

    def __call__(self, inputs):
        if [self.on_value, self.off_value] == [None, None]:
            return F.one_hot(inputs, self.depth)
        else:
            out = F.one_hot(inputs, self.depth)
            out = cast(out, flow.float64)
            out = flow.where(out == 1, self.on_value, out)
            out = flow.where(out == 0, self.off_value, out)
            out = cast(out, flow.int)
            return out


class L2Normalize(object):

    def __init__(self, axis=None, epsilon=1e-12):
        self.axis = axis
        self.epsilon = epsilon

    def __call__(self, input, *args, **kwargs):

        return F.normalize(input, p=2, dim=self.axis, eps=self.epsilon)


class EmbeddingLookup(object):

    def __init__(self, max_norm=None):
        self.max_norm = max_norm
        self.padding_idx = None
        self.norm_type = 2.0
        self.scale_grad_by_freq = False
        self.sparse = False

    def __call__(self, params, ids):
        return F.embedding(
            ids, params, self.padding_idx, self.max_norm, self.norm_type, self.scale_grad_by_freq, self.sparse
        )


class NCELoss(object):

    def __init__(self, num_true=1, sampled_values=None, remove_accidental_hits=False):
        self.num_true = num_true
        self.sampled_values = sampled_values
        self.remove_accidental_hits = remove_accidental_hits

    def __call__(self, weights, biases, labels, inputs, num_sampled, num_classes):
        raise NotImplementedError


class NotEqual(object):

    def __init__(self):
        pass

    def __call__(self, x, y):
        return flow.not_equal(x, y)


class CountNonzero(object):

    def __init__(self, keepdims=False, dtype="int64"):
        self.keepdims = keepdims

    def __call__(self, input, axis=None):
        return flow.nonzero(input, as_tuple=self.keepdims)


class Resize:

    def __init__(self, scale, method, antialias=False, data_format='channels_last'):
        self.method = method
        self.antialias = antialias
        self.scale = scale
        self.data_format = data_format

    def __call__(self, inputs):
        if self.data_format == "channels_last":
            inputs = nhwc_to_nchw(inputs)
        outputs = F.interpolate(inputs, scale_factor=self.scale, mode=self.method, align_corners=self.antialias)
        if self.data_format == "channels_last":
            outputs = nchw_to_nhwc(outputs)
        return outputs


def resize(inputs, output_size, method, antialias):
    return F.interpolate(inputs, size=output_size, mode=method, align_corners=antialias)


class ZeroPadding1D(object):
    '''
    Pads the 2nd dimension of a 3D tensor.
    '''

    def __init__(self, padding, data_format):
        if data_format == 'channels_first':
            padding = ((0, 0), (0, 0), padding)
        elif data_format == 'channels_last':
            padding = ((0, 0), padding, (0, 0))
        else:
            raise ValueError('data_format must be channels_first or channels_last.')
        self.pad = Pad(paddings=padding)

    def __call__(self, inputs):
        return self.pad(inputs)


class ZeroPadding2D(object):
    '''
    Pads the 2nd and 3rd dimensions of a 4D tensor.
    '''

    def __init__(self, padding, data_format):
        if data_format == 'channels_first':
            padding = ((0, 0), (0, 0), padding[0], padding[1])
        elif data_format == 'channels_last':
            padding = ((0, 0), padding[0], padding[1], (0, 0))
        else:
            raise ValueError('data_format must be channels_first or channels_last.')
        self.pad = Pad(paddings=padding)

    def __call__(self, inputs):
        return self.pad(inputs)


class ZeroPadding3D(object):

    def __init__(self, padding, data_format):
        if data_format == 'channels_first':
            padding = ((0, 0), (0, 0), padding[0], padding[1], padding[2])
        elif data_format == 'channels_last':
            padding = ((0, 0), padding[0], padding[2], padding[1], (0, 0))
        else:
            raise ValueError('data_format must be channels_first or channels_last.')
        self.pad = Pad(paddings=padding)

    def __call__(self, inputs):
        return self.pad(inputs)


class Sign(object):

    def __init__(self):
        pass

    def __call__(self, x):
        return flow.sign(x)


class Ceil(object):

    def __call__(self, x):
        return flow.ceil(x)


def ceil(x):
    return flow.ceil(x)


def multiply(x, y):
    return flow.mul(x, y)


def divide(x, y):
    return flow.div(x, y)


def identity(x):

    raise NotImplementedError

class BatchToSpace(object):

    def __init__(self, block_size, crops):
        self.bolock_size = block_size
        self.crops = crops

    def __call__(self, input_x):
        raise NotImplementedError

class DepthToSpace(object):

    def __init__(self, block_size, data_format):
        self.block_size = block_size
        self.data_format = data_format
        self.pixel_shuffle = nn.PixelShuffle(self.block_size)

    def __call__(self, input):
        if self.data_format == 'channels_last':
            input = nhwc_to_nchw(input)
        output = self.pixel_shuffle(input)

        if self.data_format == 'channels_last':
            output = nchw_to_nhwc(output)
        return output


def triu(data, diagonal=0):

    return flow.triu(data, diagonal=diagonal)


def tril(data, diagonal=0):

    return flow.tril(data, diagonal=diagonal)


def abs(x):
    return flow.abs(x)


def acos(x):
    return flow.acos(x)


def acosh(x):
    return flow.acosh(x)


def angle(x):
    x_np = convert_to_numpy(x)
    return convert_to_tensor(np.angle(x_np))


def argmax(x, axis=None, dtype='int64'):
    """
    Returns the index with the largest value across axes of a tensor.

    Parameters
    ----------
    x : tensor
        A Tensor
    axis : int
        An integer, the axis to reduce across. Default to 0.
    dtype : tensor or str
        An optional output dtype (nt32 or int64). Defaults to int64.

    Returns
    -------
        A Tensor of type output_type.

    Examples
    ---------
    >>> import tensorlayerx as tlx
    >>> x = tlx.ops.constant(value=[10, 20, 5, 6, 15])
    >>> y = tlx.ops.argmax(x)

    """

    return flow.argmax(x, axis=axis, dtype=dtype)

def argmin(x, axis=None, dtype='int64'):
    return flow.argmin(x, dim=axis)


def asin(x):
    """
    Returns the index with the smallest value across axes of a tensor.

    Parameters
    ----------
    x : tensor
        Must be one of the following types: bfloat16, half, float32, float64, int8, int16, int32, int64, complex64, complex128.

    Returns
    -------
        A Tensor. Has the same type as x.

    Examples
    ---------
    >>> import tensorlayerx as tlx
    >>> x = tlx.ops.constant(value=[10, 20, 5, 6, 15])
    >>> y = tlx.ops.asin(x)

    """

    return flow.asin(x)

# Warps of oneflow functions: asin, asinh, atan, atanh, cos, cosh


def asinh(x):
    return flow.asinh(x)


def atan(x):
    return flow.atan(x)


def atanh(x):
    return flow.atanh(x)


def cos(x):
    return flow.cos(x)


def cosh(x):
    return flow.cosh(x)


def count_nonzero(x, axis=None, keepdims=None, dtype="int64"):
    _nonzero = flow.nonzero(x, as_tuple=True)
    if axis == None:
        return flow.prod(flow.shape(_nonzero[0]))
    x_n = convert_to_numpy(x)
    if isinstance(axis, list):
        axis = tuple(axis)
    non_zero = np.count_nonzero(x_n, axis=axis)
    return convert_to_tensor(non_zero)


def cumprod(x, axis=None, dtype=None, out=None):
    return flow.cumprod(x, dim=axis)


def cumsum(x, axis=None, dtype=None, out=None):
    return flow.cumsum(x, dim=axis)

def equal(x, y):
    return flow.equal(x, y)

def exp(x):
    return flow.exp(x)

def floordiv(x, y):
    return flow.floor_divide(x, y)

def floormod(x, y):
    raise NotImplementedError("floormod is not implemented in oneflow")

def greater(x, y):
    return flow.greater(x, y)

def greater_equal(x, y):
    return flow.greater_equal(x, y)


def is_inf(x):
    return flow.isinf(x)

def is_nan(x):
    return flow.isnan(x)

def l2_normalize(x, axis=None, eps=1e-12):
    axis = 0 if axis is None else axis
    return F.normalize(x, p=2.0, dim=axis, eps=eps)

def less(x, y):
    return flow.lt(x, y)

def less_equal(x, y):
    return flow.le(x, y)

def log(x):
    return flow.log(x)

def log_sigmoid(x):
    return flow.log(1 / (1 + flow.exp(-x)))

def negative(x):
    return flow.negative(x)

def not_equal(x, y):
    return flow.not_equal(x, y)

def pow(x, y):
    return flow.pow(x, y)

def real(x):
    raise NotImplementedError("real is not implemented in oneflow")

def reciprocal(x):
    return flow.reciprocal(x)

def reduce_prod(x, axis=None, keepdims=False):
    if axis is not None:
        return flow.prod(x, dim=axis, keepdim=keepdims)
    else:
        return flow.prod(x)

def reduce_std(x, axis=None, keepdims=False):
    if axis is not None:
        return flow.std(x, dim=axis, keepdim=keepdims)
    else:
        return flow.std(x)

def reduce_sum(x, axis=None, keepdims=False):
    if axis is not None:
        return flow.sum(x, dim=axis, keepdim=keepdims)
    else:
        return flow.sum(x)

def reduce_variance(x, axis=None, keepdims=False):
    if axis is not None:
        return flow.var(x, dim=axis, keepdim=keepdims)
    else:
        return flow.var(x)

def round(x):
    return flow.round(x)

def rsqrt(x):
    return flow.rsqrt(x)

<<<<<<< HEAD
def segment_max(x, segment_ids, num_segments=None):
    segment_ids = flow.Tensor(segment_ids, dtype=flow.int64)
    num_segments = len(flow.unique(segment_ids))
=======
def segment_max(x, segment_ids):
    segment_ids = flow.Tensor(segment_ids, dtype=flow.int64)
    num_segments = len(np.unique(segment_ids))
>>>>>>> 3f31a39e
    return unsorted_segment_max(x, segment_ids, num_segments)


def segment_mean(x, segment_ids):
    segment_ids = flow.Tensor(segment_ids, dtype=flow.int64)
    num_segments = len(np.unique(segment_ids.numpy()))
    return unsorted_segment_mean(x, segment_ids, num_segments)


def segment_min(x, segment_ids):
    segment_ids = flow.Tensor(segment_ids, dtype=flow.int64)
    num_segments = len(np.unique(segment_ids.numpy()))
    return unsorted_segment_min(x, segment_ids, num_segments)


def segment_sum(x, segment_ids):
    segment_ids = flow.tensor(segment_ids, dtype=flow.int64)
    num_segments = len(flow.unique(segment_ids))
    return unsorted_segment_sum(x, segment_ids, num_segments)


def segment_prod(x, segment_ids):
    raise NotImplementedError

def sigmoid(x):
    return flow.sigmoid(x)

def sign(x):
    return flow.sign(x)

def sin(x):
    return flow.sin(x)

def sinh(x):
    return flow.sinh(x)

def softplus(x):
    """
    Computes softplus: log(exp(features) + 1).

    Parameters
    ----------
    x : tensor
        Must be one of the following types: half, bfloat16, float32, float64.

    Returns
    -------
        A Tensor. Has the same type as features.
    """

    # Computes softplus: (1/b) * log(1 + exp(features*b)) ; b=1
    return flow.log(1 + flow.exp(x))

def square(x):
    return flow.square(x)

def squared_difference(x, y):
    return flow.square(x - y)

def subtract(x, y):
    return flow.sub(x, y)

def tan(x):
    return flow.tan(x)

def tanh(x):
    """
    Computes hyperbolic tangent of x element-wise.

    Parameters
    ----------
    x : tensor
        Must be one of the following types: bfloat16, half, float32, float64, complex64, complex128.

    Returns
    -------
        A Tensor. Has the same type as x.
    """

    return flow.tanh(x)

def any(x, axis=None, keepdims=False):
    if axis is not None:
        return flow.any(x, dim=axis, keepdim=keepdims)
    else:
        return flow.any(x)

def all(x, axis=None, keepdims=False):
    if axis is not None:
        return flow.all(x, dim=axis, keepdim=keepdims)
    else:
        return flow.all(x)

def logical_and(x, y):
    return flow.logical_and(x, y)

def logical_or(x, y):
    return flow.logical_or(x, y)

def logical_not(x):
    return flow.logical_not(x)

def logical_xor(x, y):
    return flow.logical_xor(x, y)

def argsort(x, axis=-1, descending=False):
    return flow.argsort(x, dim=axis, descending=descending)

def bmm(x, y):
    return flow.bmm(x, y)

def where(condition, x, y):
    return flow.where(condition, x, y)

def ones_like(x, dtype=None):
    return flow.ones_like(x, dtype=dtype)

def zeros_like(x, dtype=None):
    return flow.zeros_like(x, dtype=dtype)

def squeeze(x, axis=None):
    return flow.squeeze(x, dim=axis)

def unsorted_segment_mean(x, segment_ids, num_segments):

    segment_ids = flow.Tensor(segment_ids, dtype=flow.int64)
    assert x.shape[0] == segment_ids.shape[0], "the length of segment_ids should be equal to data.shape[0]."
    if len(segment_ids.shape) == 1:
        s=flow.prod(flow.Tensor(x.shape[1:])).to(flow.int32)
        segment_ids = segment_ids.repeat_interleave(s).view(segment_ids.shape[0], *x.shape[1:])

    assert x.shape == segment_ids.shape, "data.shape and segment_ids.shape should be equal"

    shape = [num_segments] + list(x.shape[1:])
    ones_data = flow.ones_like(x,dtype=x.dtype)
    tensor =  flow.scatter_add(flow.zeros(*shape).to(x.dtype),0,segment_ids, x)
    tensor_nums = flow.scatter_add(flow.zeros(*shape).to(x.dtype),0,segment_ids, ones_data)
    tensor = tensor / tensor_nums
    return tensor


def unsorted_segment_sum(x, segment_ids, num_segments):

    segment_ids = flow.tensor(segment_ids, dtype=flow.int64)
    assert x.shape[0] == segment_ids.shape[0], "the length of segment_ids should be equal to data.shape[0]."
    if len(segment_ids.shape) == 1:
        s = flow.prod(flow.tensor(x.shape[1:])).to(flow.int32)
        segment_ids = segment_ids.repeat_interleave(s).view(segment_ids.shape[0], *x.shape[1:])

    assert x.shape == segment_ids.shape, "data.shape and segment_ids.shape should be equal"

    shape = [num_segments] + list(x.shape[1:])
    tensor = flow.zeros(*shape).to(x.dtype).scatter_add(0, segment_ids, x)
    return tensor


def unsorted_segment_max(x, segment_ids, num_segments):

    segment_ids = flow.Tensor(segment_ids, dtype=flow.int64)

    assert x.shape[0] == segment_ids.shape[0], "the length of segment_ids should be equal to data.shape[0]."
    res = []
    for i in range(num_segments):
        res.append(flow.max(x[segment_ids == i], dim=0)[0])
    return flow.stack(res, dim=0)


def unsorted_segment_min(x, segment_ids, num_segments):

    segment_ids = flow.Tensor(segment_ids, dtype=flow.int64)

    assert x.shape[0] == segment_ids.shape[0], "the length of segment_ids should be equal to data.shape[0]."
    res = []
    for i in range(num_segments):
        res.append(flow.min(x[segment_ids == i], dim=0)[0])
    return flow.stack(res, dim=0)

def set_seed(seed):
    flow.manual_seed(seed)
    np.random.seed(seed)
    random.seed(seed)

def is_tensor(obj):
    return isinstance(obj, flow.Tensor)

def tensor_scatter_nd_update(tensor, indices, updates):
    tensor = flow.Tensor(tensor)
    indices = flow.Tensor(indices, dtype=flow.int64)
    updates = flow.Tensor(updates)
    indices = flow.flatten(indices)
    tensor[indices] = updates
    return tensor

def diag(input, diagonal=0):
    return flow.diag(input, diagonal=diagonal)

def mask_select(x, mask, axis = 0):
    if axis is None:
        axis = 0
    if axis < 0:
        axis = len(x.shape) + axis
    if x.shape == mask.shape:
        return flow.masked_select(x, mask)
    if axis == 0:
        return x[mask]
    elif axis == 1:
        return x[:, mask]
    elif axis == 2:
        return x[:, :, mask]
    elif axis == 3:
        return x[:,:,:, mask]

def eye(n, m=None, dtype=None):
    if m is None:
        m = n
    return flow.eye(n, m, dtype=dtype)

def einsum(equation, *operands):
    return flow.einsum(equation, *operands)

class Einsum(object):
    def __init__(self, equation):
        super(Einsum, self).__init__()
        self.equation = equation

    def __call__(self, *operands):
        return einsum(self.equation, *operands)

def set_device(device = 'GPU', id = 0):
    if device == 'GPU':
        flow.set_default_dtype(flow.float32)
        flow.cuda.set_device(id)

def scatter_update(tensor, indices, updates):
    tensor = flow.Tensor(tensor)
    indices = flow.Tensor(indices, dtype=flow.int64)
    updates = flow.Tensor(updates)
    tensor[indices] = updates
    return tensor

def get_device():
    try:
        id = flow.cuda.current_device()
        device = 'GPU:' + str(id)
        return device
    except:
        device = 'CPU'
        return device

def to_device(tensor, device='GPU', id=0):
    device = device.lower()
    if device == 'gpu':
        device = 'cuda' + ':' + str(id)
    tensor = tensor.detach().to(device)
    return tensor

def roll(input, shifts, dims=None):

    return flow.roll(input, shifts, dims)


def logsoftmax(input, dim=None):

    return F.log_softmax(input, dim)


def topk(input, k, dim=-1, largest=True, sorted=True):

    return flow.topk(input, k, dim, largest, sorted)

def numel(input):

    return flow.numel(input)<|MERGE_RESOLUTION|>--- conflicted
+++ resolved
@@ -10,12 +10,9 @@
 import oneflow as flow
 import oneflow.nn as nn
 import oneflow.nn.functional as F
-<<<<<<< HEAD
-
-
-=======
-from oneflow.nn.parameter import Parameter
->>>>>>> 3f31a39e
+
+
+
 import numpy as np
 import random
 
@@ -1670,15 +1667,11 @@
 def rsqrt(x):
     return flow.rsqrt(x)
 
-<<<<<<< HEAD
+
 def segment_max(x, segment_ids, num_segments=None):
     segment_ids = flow.Tensor(segment_ids, dtype=flow.int64)
     num_segments = len(flow.unique(segment_ids))
-=======
-def segment_max(x, segment_ids):
-    segment_ids = flow.Tensor(segment_ids, dtype=flow.int64)
-    num_segments = len(np.unique(segment_ids))
->>>>>>> 3f31a39e
+
     return unsorted_segment_max(x, segment_ids, num_segments)
 
 
