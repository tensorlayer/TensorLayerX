<<<<<<< HEAD
################################ TensorLayerX and Jittor can be mixed programming. #################################

import os
import time
import numpy as np
import tensorlayerx as tlx
import jittor as jt
from jittor import nn, optim
from tensorlayerx.nn import Module, Linear, Dropout
from tensorlayerx.dataflow import Dataset, DataLoader
from tqdm import tqdm

# Enable debug logging
tlx.logging.set_verbosity(tlx.logging.DEBUG)

# Set the backend environment variable
os.environ['TL_BACKEND'] = 'jittor'
=======
################################## TensorLayerX and Torch can be mixed programming. ##################################
import os
os.environ['TL_BACKEND'] = 'torch'

import torch
from tensorlayerx.nn import Module, Linear, Dropout
import tensorlayerx as tlx
from tensorlayerx.dataflow import Dataset, DataLoader

# Get cpu or gpu device for training.
device = "cuda" if torch.cuda.is_available() else "cpu"
print("Using {} device".format(device))
>>>>>>> d2260b91

# Load MNIST data and make Dataset by TensorLayerX
X_train, y_train, X_val, y_val, X_test, y_test = tlx.files.load_mnist_dataset(shape=(-1, 784))

<<<<<<< HEAD
# Define the MNIST dataset using TensorLayerX
class MNISTDataset(Dataset):
    def __init__(self, data, label):
        self.data = data
        self.label = label

    def __getitem__(self, index):
        data = self.data[index].astype('float32')
        label = self.label[index].astype('int64')
        return data, label

    def __len__(self):
        return len(self.data)

# Create DataLoaders for training and testing
train_dataset = MNISTDataset(data=X_train, label=y_train)
train_dataloader = DataLoader(train_dataset, batch_size=128, shuffle=True)
=======
class mnistdataset(Dataset):

    def __init__(self, data=X_train, label=y_train):
        self.data = data
        self.label = label

    def __getitem__(self, index):
        data = self.data[index].astype('float32')
        label = self.label[index].astype('int64')
        return data, label

    def __len__(self):
        return len(self.data)

train_dataset = mnistdataset(data=X_train, label=y_train)
train_loader = DataLoader(train_dataset, batch_size=128, shuffle=True)

# Define the network through TensorLayerX
class MLP(Module):
>>>>>>> d2260b91

# Define a simple MLP model using TensorLayerX
class MLP(Module):
    def __init__(self):
        super(MLP, self).__init__()
        self.dropout1 = Dropout(p=0.2)
        self.linear1 = Linear(out_features=800, act=tlx.nn.ReLU, in_features=784)
        self.dropout2 = Dropout(p=0.2)
        self.linear2 = Linear(out_features=800, act=tlx.nn.ReLU, in_features=800)
        self.dropout3 = Dropout(p=0.2)
        self.linear3 = Linear(out_features=10, act=tlx.nn.ReLU, in_features=800)

    def forward(self, x):
        z = self.dropout1(x)
        z = self.linear1(z)
        z = self.dropout2(z)
        z = self.linear2(z)
        z = self.dropout3(z)
        out = self.linear3(z)
        return out

# Instantiate the model
model = MLP()

<<<<<<< HEAD
# Define the loss function
loss_fn = tlx.losses.softmax_cross_entropy_with_logits

# Define the optimizer using Jittor
optimizer = optim.Adam(model.trainable_weights, lr=0.0001)

# Custom training loop
n_epoch = 50
print_freq = 1

for epoch in range(n_epoch):
    start_time = time.time()
    model.set_train()
    train_loss, train_acc, n_iter = 0, 0, 0

    with tqdm(total=len(train_dataloader), desc=f"Epoch {epoch + 1}/{n_epoch}", unit="batch") as pbar:
        for X_batch, y_batch in train_dataloader:
            X_batch = tlx.convert_to_tensor(X_batch)
            y_batch = tlx.convert_to_tensor(y_batch)

            # Forward pass
            _logits = model(X_batch)
            # Compute loss
            _loss = loss_fn(_logits, y_batch)
            # Backward pass and optimization
            optimizer.step(_loss)

            train_loss += _loss.item()
            train_acc += np.mean(np.equal(np.argmax(_logits, axis=1), y_batch))
            n_iter += 1

            pbar.set_postfix({'loss': train_loss / n_iter, 'acc': train_acc / n_iter})
            pbar.update(1)

    # Print training progress
    print("Epoch {} of {} took {:.2f}s".format(epoch + 1, n_epoch, time.time() - start_time))
    print("   train loss: {:.6f}".format(train_loss / n_iter))
    print("   train acc:  {:.6f}".format(train_acc / n_iter))

    # Validation (optional, using training data as a placeholder for validation)
    val_loss, val_acc, n_iter = 0, 0, 0
    with tqdm(total=len(train_dataloader), desc="Validation", unit="batch") as pbar:
        for X_batch, y_batch in train_dataloader:
            X_batch = tlx.convert_to_tensor(X_batch)
            y_batch = tlx.convert_to_tensor(y_batch)
            _logits = model(X_batch)
            val_loss += loss_fn(_logits, y_batch).item()
            val_acc += np.mean(np.equal(np.argmax(_logits, axis=1), y_batch))
            n_iter += 1

            pbar.set_postfix({'val_loss': val_loss / n_iter, 'val_acc': val_acc / n_iter})
            pbar.update(1)
    print("   val loss: {:.6f}".format(val_loss / n_iter))
    print("   val acc:  {:.6f}".format(val_acc / n_iter))

=======
model = MLP().to(device)

# Define the loss fucntion through TensorLayerX
loss_fn = tlx.losses.softmax_cross_entropy_with_logits
# Define the optimizer through torch
optimizer = torch.optim.SGD(lr=0.05, momentum=0.9, params=model.trainable_weights)

n_epoch = 50
size = len(train_loader.dataset)
model.train()

# We use tlx's Model, loss function, Dataset and torch's optimizer to train the network
for epoch in range(n_epoch):
    for batch, (X, y) in enumerate(train_loader):
        X, y = X.to(device), y.to(device)

        # Compute prediction error
        pred = model(X)
        loss = loss_fn(pred, y)
        acc = tlx.metrics.acc(pred, y)
        # Backpropagation
        optimizer.zero_grad()
        loss.backward()
        optimizer.step()

        if batch % 100 == 0:
            loss, current = loss.item(), batch * len(X)
            print(f"loss: {loss:>7f} acc: {acc:>7f}  [{current:>5d}/{size:>5d}] [{epoch} / {n_epoch}epoch]")
>>>>>>> d2260b91


################################ TensorLayerX and TensorFlow can be mixed programming. #################################
# import os
# os.environ['TL_BACKEND'] = 'tensorflow'

# import numpy as np
# import time

# import tensorflow as tf
# import tensorlayerx as tlx
# from tensorlayerx.nn import Module
# from tensorlayerx.nn import Linear, Dropout

# # Load MNIST data by TensorLayerX
# X_train, y_train, X_val, y_val, X_test, y_test = tlx.files.load_mnist_dataset(shape=(-1, 784))

# def generator_train():
#     inputs = X_train
#     targets = y_train
#     if len(inputs) != len(targets):
#         raise AssertionError("The length of inputs and targets should be equal")
#     for _input, _target in zip(inputs, targets):
#         yield _input, _target

# # Make Dataset by TensorFlow
# train_ds = tf.data.Dataset.from_generator(generator_train, output_types=(tf.float32, tf.int32))
# shuffle_buffer_size = 128
# batch_size = 128
# train_ds = train_ds.shuffle(shuffle_buffer_size)
# train_ds = train_ds.batch(batch_size)


# # Define the network through tensorlayerx
# class CustomModel(Module):

#     def __init__(self):
#         super(CustomModel, self).__init__()
#         self.dropout1 = Dropout(p=0.2)
#         self.linear1 = Linear(out_features=800, in_features=784)
#         self.dropout2 = Dropout(p=0.2)
#         self.linear2 = Linear(out_features=800, act=tlx.nn.ReLU, in_features=800)
#         self.dropout3 = Dropout(p=0.2)
#         self.linear3 = Linear(out_features=10, act=tlx.nn.ReLU, in_features=800)

#     def forward(self, x):
#         z = self.dropout1(x)
#         z = self.linear1(z)
#         z = self.dropout2(z)
#         z = self.linear2(z)
#         z = self.dropout3(z)
#         out = self.linear3(z)
#         return out


# MLP = CustomModel()
# n_epoch = 50
# batch_size = 500
# print_freq = 1
# train_weights = MLP.trainable_weights
# # Define the optimizer through tensorlayerx
# optimizer = tlx.optimizers.Adam(lr=0.0001)

# for epoch in range(n_epoch):  ## iterate the dataset n_epoch times
#     start_time = time.time()
#     ## iterate over the entire training set once (shuffle the data via training)
#     for X_batch, y_batch in train_ds :
#         MLP.set_train()  # enable dropout
#         with tf.GradientTape() as tape: # use tf.GradientTape() to record gradient
#             ## compute outputs
#             _logits = MLP(X_batch)
#             ## compute loss and update model
#             _loss = tlx.losses.softmax_cross_entropy_with_logits(_logits, y_batch)
#         grad = tape.gradient(_loss, train_weights)
#         optimizer.apply_gradients(zip(grad, train_weights))

#     ## use training and evaluation sets to evaluate the model every print_freq epoch
#     if epoch + 1 == 1 or (epoch + 1) % print_freq == 0:
#         print("Epoch {} of {} took {}".format(epoch + 1, n_epoch, time.time() - start_time))
#         train_loss, train_acc, n_iter = 0, 0, 0
#         for X_batch, y_batch in train_ds :
#             _logits = MLP(X_batch)
#             train_loss += tlx.losses.softmax_cross_entropy_with_logits(_logits, y_batch)
#             train_acc += np.mean(np.equal(np.argmax(_logits, 1), y_batch))
#             n_iter += 1
#         print("   train loss: {}".format(train_loss / n_iter))
#         print("   train acc:  {}".format(train_acc / n_iter))

#         val_loss, val_acc, n_iter = 0, 0, 0
#         for X_batch, y_batch in train_ds:
#             _logits = MLP(X_batch)  # is_train=False, disable dropout
#             val_loss += tlx.losses.softmax_cross_entropy_with_logits(_logits, y_batch)
#             val_acc += np.mean(np.equal(np.argmax(_logits, 1), y_batch))
#             n_iter += 1
#         print("   val loss: {}".format(val_loss / n_iter))
#         print("   val acc:  {}".format(val_acc / n_iter))

################################ TensorLayerX and MindSpore can be mixed programming. #################################
# import os
# os.environ['TL_BACKEND'] = 'mindspore'
#
# import time
# import numpy as np
# import tensorlayerx as tlx
# import mindspore as ms
# import mindspore.ops.operations as P
# from mindspore.ops import composite as C
# from mindspore import ParameterTuple
# import mindspore.nn as nn
# from mindspore.nn import Momentum, WithLossCell
# from tensorlayerx.nn import Module
# from tensorlayerx.nn import Linear, Dropout
# from tensorlayerx.dataflow import Dataset, DataLoader
#
# # Load MNIST data by TensorLayerX
# X_train, y_train, X_val, y_val, X_test, y_test = tlx.files.load_mnist_dataset(shape=(-1, 784))
#
# # Make Dataset by TensorLayerX
# class mnistdataset(Dataset):
#
#     def __init__(self, data=X_train, label=y_train):
#         self.data = data
#         self.label = label
#
#     def __getitem__(self, index):
#         data = self.data[index].astype('float32')
#         label = self.label[index].astype('int64')
#         return data, label
#
#     def __len__(self):
#         return len(self.data)
#
# train_dataset = mnistdataset(data=X_train, label=y_train)
# train_loader = DataLoader(train_dataset, batch_size=128, shuffle=True)
#
# # Define the network through TensorLayerX
# class MLP(Module):
#
#     def __init__(self):
#         super(MLP, self).__init__()
#         self.dropout1 = Dropout(p=0.2)
#         self.linear1 = Linear(out_features=800, act=tlx.nn.ReLU, in_features=784)
#         self.dropout2 = Dropout(p=0.2)
#         self.linear2 = Linear(out_features=800, act=tlx.nn.ReLU, in_features=800)
#         self.dropout3 = Dropout(p=0.2)
#         self.linear3 = Linear(out_features=10, act=tlx.nn.ReLU, in_features=800)
#
#     def forward(self, x):
#         z = self.dropout1(x)
#         z = self.linear1(z)
#         z = self.dropout2(z)
#         z = self.linear2(z)
#         z = self.dropout3(z)
#         out = self.linear3(z)
#         return out
#
# # Gradient calculation through MindSpore
# class GradWrap(Module):
#     """ GradWrap definition """
#
#     def __init__(self, network):
#         super(GradWrap, self).__init__(auto_prefix=False)
#         self.network = network
#         self.weights = ParameterTuple(filter(lambda x: x.requires_grad, network.get_parameters()))
#
#     def forward(self, x, label):
#         return C.GradOperation(get_by_list=True)(self.network, self.weights)(x, label)
#
#
# net = MLP()
# train_weights = list(filter(lambda x: x.requires_grad, net.get_parameters()))
# # Define the optimizer and loss funciton through MindSpore
# optimizer = Momentum(filter(lambda x: x.requires_grad, net.get_parameters()), 0.15, 0.8)
# criterion = nn.SoftmaxCrossEntropyWithLogits(sparse=True, reduction='mean')
# net_with_criterion = WithLossCell(net, criterion)
# train_network = GradWrap(net_with_criterion)
# train_network.set_train()
#
# n_epoch = 50
# # We use tlx's Model and Dataset and MindSpore's optimizer, loss function to train the network
# for epoch in range(n_epoch):
#     start_time = time.time()
#     train_network.set_train()
#     train_loss, train_acc, n_iter = 0, 0, 0
#     for X_batch, y_batch in train_loader:
#         X_batch = X_batch
#         y_batch = y_batch
#         output = net(X_batch)
#         loss_output = criterion(output, y_batch)
#         grads = train_network(X_batch, y_batch)
#         success = optimizer(grads)
#         loss = loss_output.asnumpy()
#         train_loss += loss
#         n_iter += 1
#         train_acc += np.mean((P.Equal()(P.Argmax(axis=1)(output), y_batch).asnumpy()))
#         print("Epoch {} of {} took {}".format(epoch + 1, n_epoch, time.time() - start_time))
#         print("   train loss: {}".format(train_loss / n_iter))
#         print("   train acc:  {}".format(train_acc / n_iter))


################################## TensorLayerX and Paddle can be mixed programming. ##################################
# import os
# os.environ['TL_BACKEND'] = 'paddle'
#
# import time
# import paddle
# import tensorlayerx as tlx
# from tensorlayerx.nn import Module
# from tensorlayerx.nn import Linear, Dropout
#
# # Load MNIST data by TensorLayerX
# X_train, y_train, X_val, y_val, X_test, y_test = tlx.files.load_mnist_dataset(shape=(-1, 784))
#
# print('load finished')
# # Make Dataset by Paddle
# X_train = paddle.to_tensor(X_train.astype('float32'))
# y_train = paddle.to_tensor(y_train.astype('int64'))
# traindataset = paddle.io.TensorDataset([X_train, y_train])
# train_loader = paddle.io.DataLoader(traindataset, batch_size=64, shuffle=True)
#
# # Define the network through TensorLayerX
# class MLP(Module):
#
#     def __init__(self):
#         super(MLP, self).__init__()
#         self.dropout1 = Dropout(p=0.2)
#         self.linear1 = Linear(out_features=800, act=tlx.nn.ReLU, in_features=784)
#         self.dropout2 = Dropout(p=0.2)
#         self.linear2 = Linear(out_features=800, act=tlx.nn.ReLU, in_features=800)
#         self.dropout3 = Dropout(p=0.2)
#         self.linear3 = Linear(out_features=10, act=tlx.nn.ReLU, in_features=800)
#
#     def forward(self, x):
#         z = self.dropout1(x)
#         z = self.linear1(z)
#         z = self.dropout2(z)
#         z = self.linear2(z)
#         z = self.dropout3(z)
#         out = self.linear3(z)
#         return out
#
# net = MLP()
# # Define the optimizer through Paddle
# optimizer = paddle.optimizer.Adam(0.001, parameters=net.trainable_weights)
#
#
# # We use tlx's Model, loss function and Paddle's optimizer, Dataset to train the network
# n_epoch = 50
# for epoch in range(n_epoch):
#     n_iter = 0
#     start_time = time.time()
#     for X_batch, y_batch in train_loader:
#         predict = net(X_batch)
#         loss = tlx.losses.softmax_cross_entropy_with_logits(predict, y_batch)
#         loss.backward()
#         optimizer.step()
#         optimizer.clear_grad()
#         n_iter += 1
#         acc = paddle.metric.accuracy(predict, y_batch, k=1)
#         print("Epoch {} of {} took {}".format(epoch + 1, n_epoch, time.time() - start_time))
#         print("   train loss: {}".format(loss.numpy()))
#         print("   train acc:  {}".format(acc.numpy()))

<|MERGE_RESOLUTION|>--- conflicted
+++ resolved
@@ -1,22 +1,3 @@
-<<<<<<< HEAD
-################################ TensorLayerX and Jittor can be mixed programming. #################################
-
-import os
-import time
-import numpy as np
-import tensorlayerx as tlx
-import jittor as jt
-from jittor import nn, optim
-from tensorlayerx.nn import Module, Linear, Dropout
-from tensorlayerx.dataflow import Dataset, DataLoader
-from tqdm import tqdm
-
-# Enable debug logging
-tlx.logging.set_verbosity(tlx.logging.DEBUG)
-
-# Set the backend environment variable
-os.environ['TL_BACKEND'] = 'jittor'
-=======
 ################################## TensorLayerX and Torch can be mixed programming. ##################################
 import os
 os.environ['TL_BACKEND'] = 'torch'
@@ -29,15 +10,13 @@
 # Get cpu or gpu device for training.
 device = "cuda" if torch.cuda.is_available() else "cpu"
 print("Using {} device".format(device))
->>>>>>> d2260b91
 
 # Load MNIST data and make Dataset by TensorLayerX
 X_train, y_train, X_val, y_val, X_test, y_test = tlx.files.load_mnist_dataset(shape=(-1, 784))
 
-<<<<<<< HEAD
-# Define the MNIST dataset using TensorLayerX
-class MNISTDataset(Dataset):
-    def __init__(self, data, label):
+class mnistdataset(Dataset):
+
+    def __init__(self, data=X_train, label=y_train):
         self.data = data
         self.label = label
 
@@ -49,33 +28,12 @@
     def __len__(self):
         return len(self.data)
 
-# Create DataLoaders for training and testing
-train_dataset = MNISTDataset(data=X_train, label=y_train)
-train_dataloader = DataLoader(train_dataset, batch_size=128, shuffle=True)
-=======
-class mnistdataset(Dataset):
-
-    def __init__(self, data=X_train, label=y_train):
-        self.data = data
-        self.label = label
-
-    def __getitem__(self, index):
-        data = self.data[index].astype('float32')
-        label = self.label[index].astype('int64')
-        return data, label
-
-    def __len__(self):
-        return len(self.data)
-
 train_dataset = mnistdataset(data=X_train, label=y_train)
 train_loader = DataLoader(train_dataset, batch_size=128, shuffle=True)
 
 # Define the network through TensorLayerX
 class MLP(Module):
->>>>>>> d2260b91
-
-# Define a simple MLP model using TensorLayerX
-class MLP(Module):
+
     def __init__(self):
         super(MLP, self).__init__()
         self.dropout1 = Dropout(p=0.2)
@@ -94,66 +52,7 @@
         out = self.linear3(z)
         return out
 
-# Instantiate the model
-model = MLP()
-
-<<<<<<< HEAD
-# Define the loss function
-loss_fn = tlx.losses.softmax_cross_entropy_with_logits
-
-# Define the optimizer using Jittor
-optimizer = optim.Adam(model.trainable_weights, lr=0.0001)
-
-# Custom training loop
-n_epoch = 50
-print_freq = 1
-
-for epoch in range(n_epoch):
-    start_time = time.time()
-    model.set_train()
-    train_loss, train_acc, n_iter = 0, 0, 0
-
-    with tqdm(total=len(train_dataloader), desc=f"Epoch {epoch + 1}/{n_epoch}", unit="batch") as pbar:
-        for X_batch, y_batch in train_dataloader:
-            X_batch = tlx.convert_to_tensor(X_batch)
-            y_batch = tlx.convert_to_tensor(y_batch)
-
-            # Forward pass
-            _logits = model(X_batch)
-            # Compute loss
-            _loss = loss_fn(_logits, y_batch)
-            # Backward pass and optimization
-            optimizer.step(_loss)
-
-            train_loss += _loss.item()
-            train_acc += np.mean(np.equal(np.argmax(_logits, axis=1), y_batch))
-            n_iter += 1
-
-            pbar.set_postfix({'loss': train_loss / n_iter, 'acc': train_acc / n_iter})
-            pbar.update(1)
-
-    # Print training progress
-    print("Epoch {} of {} took {:.2f}s".format(epoch + 1, n_epoch, time.time() - start_time))
-    print("   train loss: {:.6f}".format(train_loss / n_iter))
-    print("   train acc:  {:.6f}".format(train_acc / n_iter))
-
-    # Validation (optional, using training data as a placeholder for validation)
-    val_loss, val_acc, n_iter = 0, 0, 0
-    with tqdm(total=len(train_dataloader), desc="Validation", unit="batch") as pbar:
-        for X_batch, y_batch in train_dataloader:
-            X_batch = tlx.convert_to_tensor(X_batch)
-            y_batch = tlx.convert_to_tensor(y_batch)
-            _logits = model(X_batch)
-            val_loss += loss_fn(_logits, y_batch).item()
-            val_acc += np.mean(np.equal(np.argmax(_logits, axis=1), y_batch))
-            n_iter += 1
-
-            pbar.set_postfix({'val_loss': val_loss / n_iter, 'val_acc': val_acc / n_iter})
-            pbar.update(1)
-    print("   val loss: {:.6f}".format(val_loss / n_iter))
-    print("   val acc:  {:.6f}".format(val_acc / n_iter))
-
-=======
+
 model = MLP().to(device)
 
 # Define the loss fucntion through TensorLayerX
@@ -182,7 +81,6 @@
         if batch % 100 == 0:
             loss, current = loss.item(), batch * len(X)
             print(f"loss: {loss:>7f} acc: {acc:>7f}  [{current:>5d}/{size:>5d}] [{epoch} / {n_epoch}epoch]")
->>>>>>> d2260b91
 
 
 ################################ TensorLayerX and TensorFlow can be mixed programming. #################################
