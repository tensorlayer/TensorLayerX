#!/usr/bin/env python
# -*- coding: utf-8 -*-

import os
import unittest

os.environ['TF_CPP_MIN_LOG_LEVEL'] = '3'

import tensorlayerx as tlx
from tests.utils import CustomTestCase
from tensorlayerx.nn import Input, Conv1d, BatchNorm, Conv2d, Conv3d, Linear, BatchNorm1d, BatchNorm2d, BatchNorm3d


class Laye_BatchNorm_Test(CustomTestCase):

    @classmethod
    def setUpClass(cls):

        x_0_input_shape = [None, 10]
        x_1_input_shape = [None, 100, 1]
        x_2_input_shape = [None, 100, 100, 3]
        x_3_input_shape = [None, 100, 100, 100, 3]
        batchsize = 2

        cls.x0 = tlx.truncated_normal(shape=[batchsize] + x_0_input_shape[1:])
        cls.x1 = tlx.truncated_normal([batchsize] + x_1_input_shape[1:])
        cls.x2 = tlx.truncated_normal([batchsize] + x_2_input_shape[1:])
        cls.x3 = tlx.truncated_normal([batchsize] + x_3_input_shape[1:])

        ## Base
        ni_1 = Input(x_1_input_shape, name='test_ni1')
<<<<<<< HEAD
        nn_1 = Conv1d(out_channels=32, kernel_size=5, stride=2, name='test_conv1d')(ni_1)
=======
        nn_1 = Conv1d(out_channels=32, in_channels=1, stride=2, name='test_conv1d')(ni_1)
>>>>>>> 71e103bc
        n1_b = BatchNorm(name='test_conv')(nn_1)
        cls.n1_b = n1_b

        ni_2 = Input(x_2_input_shape, name='test_ni2')
<<<<<<< HEAD
        nn_2 = Conv2d(out_channels=32, kernel_size=(3, 3), stride=(2, 2), name='test_conv2d')(ni_2)
=======
        nn_2 = Conv2d(out_channels=32, kernel_size=(3, 3), strides=(2, 2), name='test_conv2d')(ni_2)
>>>>>>> 71e103bc
        n2_b = BatchNorm(name='test_bn2d')(nn_2)
        cls.n2_b = n2_b

        ni_3 = Input(x_3_input_shape, name='test_ni2')
<<<<<<< HEAD
        nn_3 = Conv3d(out_channels=32, kernel_size=(3, 3, 3), stride=(2, 2, 2), name='test_conv3d')(ni_3)
=======
        nn_3 = Conv3d(out_channels=32, kernel_size=(3, 3, 3), strides=(2, 2, 2), name='test_conv3d')(ni_3)
>>>>>>> 71e103bc
        n3_b = BatchNorm(name='test_bn3d')(nn_3)
        cls.n3_b = n3_b

        class bn_0d_model(tlx.nn.Module):

            def __init__(self):
                super(bn_0d_model, self).__init__()
                self.fc = Linear(32, in_features=10)
                self.bn = BatchNorm(num_features=32, name='test_bn1d')

            def forward(self, x):
                x = self.bn(self.fc(x))
                return x

        dynamic_base = bn_0d_model()
        cls.n0_b = dynamic_base(cls.x0)

        ## 0D ========================================================================

        nin_0 = Input(x_0_input_shape, name='test_in1')

        n0 = Linear(32)(nin_0)
        n0 = BatchNorm1d(name='test_bn0d')(n0)

        cls.n0 = n0

        class bn_0d_model(tlx.nn.Module):

            def __init__(self):
                super(bn_0d_model, self).__init__(name='test_bn_0d_model')
                self.fc = Linear(32, in_features=10)
                self.bn = BatchNorm1d(num_features=32, name='test_bn1d')

            def forward(self, x):
                x = self.bn(self.fc(x))
                return x

        cls.dynamic_0d = bn_0d_model()

        ## 1D ========================================================================

        nin_1 = Input(x_1_input_shape, name='test_in1')

        n1 = Conv1d(out_channels=32, kernel_size=5, stride=2, name='test_conv1d')(nin_1)
        n1 = BatchNorm1d(name='test_bn1d')(n1)

        cls.n1 = n1

        class bn_1d_model(tlx.nn.Module):

            def __init__(self):
                super(bn_1d_model, self).__init__(name='test_bn_1d_model')
                self.conv = Conv1d(out_channels=32, kernel_size=5, stride=2, name='test_conv1d', in_channels=1)
                self.bn = BatchNorm1d(num_features=32, name='test_bn1d')

            def forward(self, x):
                x = self.bn(self.conv(x))
                return x

        cls.dynamic_1d = bn_1d_model()

        ## 2D ========================================================================

        nin_2 = Input(x_2_input_shape, name='test_in2')

<<<<<<< HEAD
        n2 = Conv2d(out_channels=32, kernel_size=(3, 3), stride=(2, 2), name='test_conv2d')(nin_2)
=======
        n2 = Conv2d(out_channels=32, kernel_size=(3, 3), strides=(2, 2), name='test_conv2d')(nin_2)
>>>>>>> 71e103bc
        n2 = BatchNorm2d(name='test_bn2d')(n2)

        cls.n2 = n2

        class bn_2d_model(tlx.nn.Module):

            def __init__(self):
                super(bn_2d_model, self).__init__(name='test_bn_2d_model')
<<<<<<< HEAD
                self.conv = Conv2d(out_channels=32, kernel_size=(3, 3), stride=(2, 2), name='test_conv2d', in_channels=3)
=======
                self.conv = Conv2d(out_channels=32, kernel_size=(3, 3), strides=(2, 2), name='test_conv2d', in_channels=3)
>>>>>>> 71e103bc
                self.bn = BatchNorm2d(num_features=32, name='test_bn2d')

            def forward(self, x):
                x = self.bn(self.conv(x))
                return x

        cls.dynamic_2d = bn_2d_model()

        ## 3D ========================================================================

        nin_3 = Input(x_3_input_shape, name='test_in3')

<<<<<<< HEAD
        n3 = Conv3d(out_channels=32, kernel_size=(3, 3, 3), stride=(2, 2, 2), name='test_conv3d')(nin_3)
=======
        n3 = Conv3d(out_channels=32, kernel_size=(3, 3, 3), strides=(2, 2, 2), name='test_conv3d')(nin_3)
>>>>>>> 71e103bc
        n3 = BatchNorm3d(name='test_bn3d', act=tlx.ReLU)(n3)

        cls.n3 = n3

        class bn_3d_model(tlx.nn.Module):

            def __init__(self):
                super(bn_3d_model, self).__init__(name='test_bn_3d_model')
                self.conv = Conv3d(
<<<<<<< HEAD
                    out_channels=32, kernel_size=(3, 3, 3), stride=(2, 2, 2), name='test_conv3d', in_channels=3
=======
                    out_channels=32, kernel_size=(3, 3, 3), strides=(2, 2, 2), name='test_conv3d', in_channels=3
>>>>>>> 71e103bc
                )
                self.bn = BatchNorm3d(num_features=32, name='test_bn3d')

            def forward(self, x):
                x = self.bn(self.conv(x))
                return x

        cls.dynamic_3d = bn_3d_model()

    @classmethod
    def tearDownClass(cls):
        pass
        # tf.reset_default_graph()

    def test_BatchNorm(self):
        self.assertEqual(self.n1_b.shape[1:], (50, 32))

        self.assertEqual(self.n2_b.shape[1:], (50, 50, 32))

        self.assertEqual(self.n3_b.shape[1:], (50, 50, 50, 32))

        self.assertEqual(self.n0_b.shape[1:], (32))
        print("test_BatchNorm OK")

    def test_BatchNorm0d(self):
        self.assertEqual(self.n0.shape[1:], (32))

    def test_BatchNorm1d(self):
        self.assertEqual(self.n1.shape[1:], (50, 32))

    def test_BatchNorm2d(self):
        self.assertEqual(self.n2.shape[1:], (50, 50, 32))

    def test_BatchNorm3d(self):
        self.assertEqual(self.n3.shape[1:], (50, 50, 50, 32))

    def test_dataformat(self):
        bn1d = BatchNorm1d(data_format='channels_first', num_features=32)
        bn2d = BatchNorm2d(data_format='channels_first', num_features=32)
        bn3d = BatchNorm3d(data_format='channels_first', num_features=32)
        bn = BatchNorm(data_format='channels_first')

        try:
            bn_fail = BatchNorm1d(data_format='xyz', num_features=32)
        except Exception as e:
            self.assertIsInstance(e, ValueError)
            print(e)

    def test_exception(self):
        try:
            bn = BatchNorm(num_features=32)
        except Exception as e:
            self.assertIsInstance(e, ValueError)
            print(e)

        try:
            ni = Input([None, 100, 1], name='test_ni1')
            bn = BatchNorm(decay=1.5)(ni)
        except Exception as e:
            self.assertIsInstance(e, ValueError)
            print(e)


if __name__ == '__main__':

    tlx.logging.set_verbosity(tlx.logging.DEBUG)

    unittest.main()<|MERGE_RESOLUTION|>--- conflicted
+++ resolved
@@ -29,29 +29,17 @@
 
         ## Base
         ni_1 = Input(x_1_input_shape, name='test_ni1')
-<<<<<<< HEAD
-        nn_1 = Conv1d(out_channels=32, kernel_size=5, stride=2, name='test_conv1d')(ni_1)
-=======
         nn_1 = Conv1d(out_channels=32, in_channels=1, stride=2, name='test_conv1d')(ni_1)
->>>>>>> 71e103bc
         n1_b = BatchNorm(name='test_conv')(nn_1)
         cls.n1_b = n1_b
 
         ni_2 = Input(x_2_input_shape, name='test_ni2')
-<<<<<<< HEAD
         nn_2 = Conv2d(out_channels=32, kernel_size=(3, 3), stride=(2, 2), name='test_conv2d')(ni_2)
-=======
-        nn_2 = Conv2d(out_channels=32, kernel_size=(3, 3), strides=(2, 2), name='test_conv2d')(ni_2)
->>>>>>> 71e103bc
         n2_b = BatchNorm(name='test_bn2d')(nn_2)
         cls.n2_b = n2_b
 
         ni_3 = Input(x_3_input_shape, name='test_ni2')
-<<<<<<< HEAD
         nn_3 = Conv3d(out_channels=32, kernel_size=(3, 3, 3), stride=(2, 2, 2), name='test_conv3d')(ni_3)
-=======
-        nn_3 = Conv3d(out_channels=32, kernel_size=(3, 3, 3), strides=(2, 2, 2), name='test_conv3d')(ni_3)
->>>>>>> 71e103bc
         n3_b = BatchNorm(name='test_bn3d')(nn_3)
         cls.n3_b = n3_b
 
@@ -116,12 +104,7 @@
         ## 2D ========================================================================
 
         nin_2 = Input(x_2_input_shape, name='test_in2')
-
-<<<<<<< HEAD
         n2 = Conv2d(out_channels=32, kernel_size=(3, 3), stride=(2, 2), name='test_conv2d')(nin_2)
-=======
-        n2 = Conv2d(out_channels=32, kernel_size=(3, 3), strides=(2, 2), name='test_conv2d')(nin_2)
->>>>>>> 71e103bc
         n2 = BatchNorm2d(name='test_bn2d')(n2)
 
         cls.n2 = n2
@@ -130,11 +113,7 @@
 
             def __init__(self):
                 super(bn_2d_model, self).__init__(name='test_bn_2d_model')
-<<<<<<< HEAD
                 self.conv = Conv2d(out_channels=32, kernel_size=(3, 3), stride=(2, 2), name='test_conv2d', in_channels=3)
-=======
-                self.conv = Conv2d(out_channels=32, kernel_size=(3, 3), strides=(2, 2), name='test_conv2d', in_channels=3)
->>>>>>> 71e103bc
                 self.bn = BatchNorm2d(num_features=32, name='test_bn2d')
 
             def forward(self, x):
@@ -146,12 +125,7 @@
         ## 3D ========================================================================
 
         nin_3 = Input(x_3_input_shape, name='test_in3')
-
-<<<<<<< HEAD
         n3 = Conv3d(out_channels=32, kernel_size=(3, 3, 3), stride=(2, 2, 2), name='test_conv3d')(nin_3)
-=======
-        n3 = Conv3d(out_channels=32, kernel_size=(3, 3, 3), strides=(2, 2, 2), name='test_conv3d')(nin_3)
->>>>>>> 71e103bc
         n3 = BatchNorm3d(name='test_bn3d', act=tlx.ReLU)(n3)
 
         cls.n3 = n3
@@ -161,11 +135,7 @@
             def __init__(self):
                 super(bn_3d_model, self).__init__(name='test_bn_3d_model')
                 self.conv = Conv3d(
-<<<<<<< HEAD
                     out_channels=32, kernel_size=(3, 3, 3), stride=(2, 2, 2), name='test_conv3d', in_channels=3
-=======
-                    out_channels=32, kernel_size=(3, 3, 3), strides=(2, 2, 2), name='test_conv3d', in_channels=3
->>>>>>> 71e103bc
                 )
                 self.bn = BatchNorm3d(num_features=32, name='test_bn3d')
 
