#! /usr/bin/python
# -*- coding: utf-8 -*-

import os
# os.environ['TL_BACKEND'] = 'paddle'
<<<<<<< HEAD
os.environ['TL_BACKEND'] = 'jittor'
=======
# os.environ['TL_BACKEND'] = 'jittor'
>>>>>>> d2260b91
# os.environ['TL_BACKEND'] = 'tensorflow'
# os.environ['TL_BACKEND'] = 'mindspore'
os.environ['TL_BACKEND'] = 'torch'

import paddle
from paddle.distributed import fleet
# 1.开启动态图模式
paddle.disable_static()

# 分布式step 2: 初始化fleet
fleet.init(is_collective=True)


import time
from tensorlayerx.dataflow import Dataset, DataLoader
from tensorlayerx.vision.transforms import (
    Compose, Resize, RandomFlipHorizontal, RandomContrast, RandomBrightness, StandardizePerImage, RandomCrop
)
from tensorlayerx.model import TrainOneStep
from tensorlayerx.nn import Module
import tensorlayerx as tlx
from tensorlayerx.nn import (Conv2d, Linear, Flatten, MaxPool2d, BatchNorm2d)
# enable debug logging
tlx.logging.set_verbosity(tlx.logging.DEBUG)

# prepare cifar10 data
X_train, y_train, X_test, y_test = tlx.files.load_cifar10_dataset(shape=(-1, 32, 32, 3), plotable=False)


class CNN(Module):

    def __init__(self):
        super(CNN, self).__init__()
        # weights init
        W_init = tlx.nn.initializers.truncated_normal(stddev=5e-2)
        W_init2 = tlx.nn.initializers.truncated_normal(stddev=0.04)
        b_init2 = tlx.nn.initializers.constant(value=0.1)

        self.conv1 = Conv2d(64, (5, 5), (1, 1), padding='SAME', W_init=W_init, b_init=None, name='conv1', in_channels=3)
        self.bn = BatchNorm2d(num_features=64, act=tlx.ReLU)
        self.maxpool1 = MaxPool2d((3, 3), (2, 2), padding='SAME', name='pool1')

        self.conv2 = Conv2d(
            64, (5, 5), (1, 1), padding='SAME', act=tlx.ReLU, W_init=W_init, name='conv2', in_channels=64
        )
        self.maxpool2 = MaxPool2d((3, 3), (2, 2), padding='SAME', name='pool2')

        self.flatten = Flatten(name='flatten')
        self.linear1 = Linear(384, act=tlx.ReLU, W_init=W_init2, b_init=b_init2, name='linear1relu', in_features=2304)
        self.linear2 = Linear(192, act=tlx.ReLU, W_init=W_init2, b_init=b_init2, name='linear2relu', in_features=384)
        self.linear3 = Linear(10, act=None, W_init=W_init2, name='output', in_features=192)

    def forward(self, x):
        z = self.conv1(x)
        z = self.bn(z)
        z = self.maxpool1(z)
        z = self.conv2(z)
        z = self.maxpool2(z)
        z = self.flatten(z)
        z = self.linear1(z)
        z = self.linear2(z)
        z = self.linear3(z)
        return z


# get the network
net = CNN()

# training settings
batch_size = 128
n_epoch = 500
learning_rate = 0.0001
print_freq = 5
n_step_epoch = int(len(y_train) / batch_size)
n_step = n_epoch * n_step_epoch
shuffle_buffer_size = 128

train_weights = net.trainable_weights

optimizer = tlx.optimizers.Adam(learning_rate)

metrics = tlx.metrics.Accuracy()
loss_fn = tlx.losses.softmax_cross_entropy_with_logits

strategy = fleet.DistributedStrategy()

# 通过Fleet API获取分布式model和optimizer，用于支持分布式训练

optimizer = fleet.distributed_optimizer(optimizer)
dp_layer = fleet.distributed_model(net)

print("模型已转换为分布式")
class make_dataset(Dataset):

    def __init__(self, data, label, transforms):
        self.data = data
        self.label = label
        self.transforms = transforms

    def __getitem__(self, idx):
        x = self.data[idx].astype('uint8')
        y = self.label[idx].astype('int64')
        x = self.transforms(x)

        return x, y

    def __len__(self):

        return len(self.label)


train_transforms = Compose(
    [
        RandomCrop(size=[24, 24]),
        RandomFlipHorizontal(),
        RandomBrightness(brightness_factor=(0.5, 1.5)),
        RandomContrast(contrast_factor=(0.5, 1.5)),
        StandardizePerImage()
    ]
)

test_transforms = Compose([Resize(size=(24, 24)), StandardizePerImage()])

train_dataset = make_dataset(data=X_train, label=y_train, transforms=train_transforms)
test_dataset = make_dataset(data=X_test, label=y_test, transforms=test_transforms)

train_loader = DataLoader(train_dataset, batch_size=batch_size, shuffle=True)
test_loader = DataLoader(test_dataset, batch_size=batch_size)



net_with_train = tlx.model.Model(
    network=net, loss_fn=loss_fn, optimizer=optimizer, metrics=metrics
)

net_with_train.train(n_epoch=n_epoch, train_dataset=train_loader, print_freq=print_freq, print_train_batch=False)
<|MERGE_RESOLUTION|>--- conflicted
+++ resolved
@@ -3,11 +3,7 @@
 
 import os
 # os.environ['TL_BACKEND'] = 'paddle'
-<<<<<<< HEAD
-os.environ['TL_BACKEND'] = 'jittor'
-=======
 # os.environ['TL_BACKEND'] = 'jittor'
->>>>>>> d2260b91
 # os.environ['TL_BACKEND'] = 'tensorflow'
 # os.environ['TL_BACKEND'] = 'mindspore'
 os.environ['TL_BACKEND'] = 'torch'
